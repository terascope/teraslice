--- conflicted
+++ resolved
@@ -1,11 +1,7 @@
 {
     "name": "@terascope/data-types",
     "displayName": "Data Types",
-<<<<<<< HEAD
-    "version": "1.4.2",
-=======
     "version": "1.6.0",
->>>>>>> a2daaa42
     "description": "A library for defining the data structures and mapping",
     "homepage": "https://github.com/terascope/teraslice/tree/master/packages/data-types#readme",
     "bugs": {
@@ -31,13 +27,8 @@
         "test:watch": "ts-scripts test --watch . --"
     },
     "dependencies": {
-<<<<<<< HEAD
         "@terascope/types": "~1.3.2",
-        "@terascope/utils": "~1.4.2",
-=======
-        "@terascope/types": "~1.3.1",
         "@terascope/utils": "~1.6.0",
->>>>>>> a2daaa42
         "graphql": "~16.9.0",
         "yargs": "~17.7.2"
     },
