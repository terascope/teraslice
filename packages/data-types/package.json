{
    "name": "@terascope/data-types",
    "displayName": "Data Types",
<<<<<<< HEAD
    "version": "0.29.0-rc.1",
=======
    "version": "0.28.1",
>>>>>>> f2c53c4f
    "description": "A library for defining the data structures and mapping",
    "homepage": "https://github.com/terascope/teraslice/tree/master/packages/data-types#readme",
    "bugs": {
        "url": "https://github.com/terascope/teraslice/issues"
    },
    "repository": "git@github.com:terascope/teraslice.git",
    "license": "MIT",
    "author": "Terascope, LLC <info@terascope.io>",
    "sideEffects": false,
    "main": "dist/src/index.js",
    "typings": "dist/src/index.d.ts",
    "bin": {
        "data-types": "./bin/data-types.js"
    },
    "files": [
        "dist/src/**/*",
        "bin/*"
    ],
    "scripts": {
        "build": "tsc --build",
        "build:watch": "yarn build --watch",
        "test": "ts-scripts test . --",
        "test:debug": "ts-scripts test --debug . --",
        "test:watch": "ts-scripts test --watch . --"
    },
    "dependencies": {
<<<<<<< HEAD
        "@terascope/types": "^0.9.0-rc.1",
        "@terascope/utils": "^0.38.0-rc.1",
=======
        "@terascope/types": "^0.8.0",
        "@terascope/utils": "^0.38.1",
>>>>>>> f2c53c4f
        "graphql": "^15.5.0",
        "lodash": "^4.17.21",
        "yargs": "^16.2.0"
    },
    "devDependencies": {
        "@types/lodash": "^4.14.168",
        "@types/yargs": "^16.0.1"
    },
    "engines": {
        "node": ">=10.16.0"
    },
    "publishConfig": {
        "access": "public",
        "registry": "https://registry.npmjs.org/"
    },
    "srcMain": "src/index.ts",
    "terascope": {
        "enableTypedoc": true,
        "testSuite": "unit-b"
    }
}<|MERGE_RESOLUTION|>--- conflicted
+++ resolved
@@ -1,11 +1,7 @@
 {
     "name": "@terascope/data-types",
     "displayName": "Data Types",
-<<<<<<< HEAD
     "version": "0.29.0-rc.1",
-=======
-    "version": "0.28.1",
->>>>>>> f2c53c4f
     "description": "A library for defining the data structures and mapping",
     "homepage": "https://github.com/terascope/teraslice/tree/master/packages/data-types#readme",
     "bugs": {
@@ -32,13 +28,8 @@
         "test:watch": "ts-scripts test --watch . --"
     },
     "dependencies": {
-<<<<<<< HEAD
         "@terascope/types": "^0.9.0-rc.1",
-        "@terascope/utils": "^0.38.0-rc.1",
-=======
-        "@terascope/types": "^0.8.0",
-        "@terascope/utils": "^0.38.1",
->>>>>>> f2c53c4f
+        "@terascope/utils": "^0.39.0-rc.0",
         "graphql": "^15.5.0",
         "lodash": "^4.17.21",
         "yargs": "^16.2.0"
