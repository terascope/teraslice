import {
    ClientMetadata, DataTypeFieldConfig, xLuceneTypeConfig,
    indexedRequiredFieldTypes
} from '@terascope/types';
import { castArray } from '@terascope/utils';
<<<<<<< HEAD
import { GraphQLType, TypeESMapping } from '../interfaces';
import { formatGQLDescription } from '../graphql-helper';
=======
import { GraphQLType, TypeESMapping } from '../interfaces.js';
import { formatGQLComment } from '../graphql-helper.js';
>>>>>>> dc89d8c2

export interface IBaseType {
    new(field: string, config: DataTypeFieldConfig): BaseType;
}

export type ToGraphQLOptions = {
    typeName?: string;
    isInput?: boolean;
    includePrivate?: boolean;
    useSnakeCase?: boolean;
};

export default abstract class BaseType {
    readonly field: string;
    readonly config: DataTypeFieldConfig;
    readonly version: number;

    constructor(field: string, config: DataTypeFieldConfig, version = 1) {
        this.version = version;
        this.field = field;
        this.config = config;
    }

    protected _validateESMapping() {
        if (this.config.indexed === false) {
            if (this.config.type in indexedRequiredFieldTypes) {
                throw new Error(`${this.config.type} is required to be indexed`);
            }
        }
    }
    abstract toESMapping(config: ClientMetadata): TypeESMapping;
    abstract toGraphQL(options?: ToGraphQLOptions): GraphQLType;
    abstract toXlucene(): xLuceneTypeConfig;

    protected _formatGql(
        type: string,
        customType?: string|(string[])
    ): GraphQLType {
        const desc = this.config.description;
        if (this.config.array) {
            return {
                type: formatGQLType(`${this.field}: [${type}]`, desc),
                customTypes: makeCustomTypes(customType),
            };
        }
        return {
            type: formatGQLType(`${this.field}: ${type}`, desc),
            customTypes: makeCustomTypes(customType)
        };
    }

    _formatGQLTypeName(typeName: string, isInput?: boolean, inputSuffix = 'Input'): string {
        return [
            'DT',
            typeName,
            isInput ? inputSuffix : '',
            `V${this.version}`
        ].join('');
    }
}

function makeCustomTypes(customType?: string|(string[])): string[] {
    if (!customType?.length) return [];
    return castArray(customType);
}

export function formatGQLType(type: string, desc?: string):string {
    if (!desc) return type;
    return `${formatGQLDescription(desc)}\n${type}`;
}<|MERGE_RESOLUTION|>--- conflicted
+++ resolved
@@ -3,13 +3,8 @@
     indexedRequiredFieldTypes
 } from '@terascope/types';
 import { castArray } from '@terascope/utils';
-<<<<<<< HEAD
-import { GraphQLType, TypeESMapping } from '../interfaces';
-import { formatGQLDescription } from '../graphql-helper';
-=======
 import { GraphQLType, TypeESMapping } from '../interfaces.js';
-import { formatGQLComment } from '../graphql-helper.js';
->>>>>>> dc89d8c2
+import { formatGQLDescription } from '../graphql-helper.js';
 
 export interface IBaseType {
     new(field: string, config: DataTypeFieldConfig): BaseType;
