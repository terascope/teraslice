--- conflicted
+++ resolved
@@ -3,23 +3,14 @@
     DataTypeConfig, ElasticsearchDistribution, ESMapping,
     ESTypeMappings, ReadonlyDataTypeFields, xLuceneTypeConfig
 } from '@terascope/types';
-<<<<<<< HEAD
-import defaultsDeep from 'lodash/defaultsDeep';
-import { formatSchema, formatGQLDescription } from './graphql-helper';
-import * as i from './interfaces';
-import BaseType from './types/base-type';
-import * as utils from './utils';
-import { getTypes, LATEST_VERSION, getGroupedFields } from './types';
-=======
 import lodash from 'lodash';
-import { formatSchema, formatGQLComment } from './graphql-helper.js';
+import { formatSchema, formatGQLDescription } from './graphql-helper.js';
 import * as i from './interfaces.js';
 import BaseType from './types/base-type.js';
 import * as utils from './utils.js';
 import { getTypes, LATEST_VERSION, getGroupedFields } from './types/index.js';
 
 const { defaultsDeep } = lodash;
->>>>>>> dc89d8c2
 
 /**
  * A DataType is used to define the structure of data with version support
