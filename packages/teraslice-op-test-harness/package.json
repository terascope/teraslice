--- conflicted
+++ resolved
@@ -21,17 +21,10 @@
         "bluebird": "^3.7.2"
     },
     "devDependencies": {
-<<<<<<< HEAD
-        "@terascope/job-components": "^0.66.0"
-    },
-    "peerDependencies": {
-        "@terascope/job-components": ">=0.66.0"
-=======
         "@terascope/job-components": "^0.66.1"
     },
     "peerDependencies": {
         "@terascope/job-components": ">=0.66.1"
->>>>>>> 930a521e
     },
     "engines": {
         "node": ">=14.17.0",
