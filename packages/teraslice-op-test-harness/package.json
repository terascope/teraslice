{
    "name": "@terascope/teraslice-op-test-harness",
    "displayName": "Teraslice Op Test Harness",
    "version": "1.24.1-rc.0",
    "description": "A testing harness to simplify testing Teraslice processors and operations.",
    "homepage": "https://github.com/terascope/teraslice/tree/master/packages/teraslice-op-test-harness#readme",
    "bugs": {
        "url": "https://github.com/terascope/teraslice/issues"
    },
    "repository": "git@github.com:terascope/teraslice.git",
    "license": "Apache-2.0",
    "author": "Terascope, LLC <info@terascope.io>",
    "main": "index.js",
    "typings": "types/index.d.ts",
    "scripts": {
        "test": "ts-scripts test . --",
        "test:debug": "ts-scripts test --debug . --",
        "test:watch": "ts-scripts test --watch . --"
    },
    "dependencies": {
        "bluebird": "^3.7.2"
    },
    "devDependencies": {
        "@terascope/job-components": "^0.54.6"
    },
    "peerDependencies": {
<<<<<<< HEAD
        "@terascope/job-components": ">=0.54.5"
=======
        "@terascope/job-components": "^0.54.6"
>>>>>>> 96675bad
    },
    "engines": {
        "node": "^12.20.0 || >=14.17.0",
        "yarn": ">=1.16.0"
    },
    "publishConfig": {
        "access": "public",
        "registry": "https://registry.npmjs.org/"
    },
    "terascope": {
        "testSuite": "unit-a"
    }
}<|MERGE_RESOLUTION|>--- conflicted
+++ resolved
@@ -1,7 +1,7 @@
 {
     "name": "@terascope/teraslice-op-test-harness",
     "displayName": "Teraslice Op Test Harness",
-    "version": "1.24.1-rc.0",
+    "version": "1.24.1",
     "description": "A testing harness to simplify testing Teraslice processors and operations.",
     "homepage": "https://github.com/terascope/teraslice/tree/master/packages/teraslice-op-test-harness#readme",
     "bugs": {
@@ -24,11 +24,7 @@
         "@terascope/job-components": "^0.54.6"
     },
     "peerDependencies": {
-<<<<<<< HEAD
-        "@terascope/job-components": ">=0.54.5"
-=======
-        "@terascope/job-components": "^0.54.6"
->>>>>>> 96675bad
+        "@terascope/job-components": ">=0.54.6"
     },
     "engines": {
         "node": "^12.20.0 || >=14.17.0",
