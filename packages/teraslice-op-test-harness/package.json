{
    "name": "@terascope/teraslice-op-test-harness",
    "displayName": "Teraslice Op Test Harness",
    "version": "1.24.0",
    "description": "A testing harness to simplify testing Teraslice processors and operations.",
    "homepage": "https://github.com/terascope/teraslice/tree/master/packages/teraslice-op-test-harness#readme",
    "bugs": {
        "url": "https://github.com/terascope/teraslice/issues"
    },
    "repository": "git@github.com:terascope/teraslice.git",
    "license": "Apache-2.0",
    "author": "Terascope, LLC <info@terascope.io>",
    "main": "index.js",
    "typings": "types/index.d.ts",
    "scripts": {
        "test": "ts-scripts test . --",
        "test:debug": "ts-scripts test --debug . --",
        "test:watch": "ts-scripts test --watch . --"
    },
    "dependencies": {
        "bluebird": "^3.7.2"
    },
    "devDependencies": {
<<<<<<< HEAD
        "@terascope/job-components": "^0.51.0-rc.2"
    },
    "peerDependencies": {
        "@terascope/job-components": "^0.51.0-rc.2"
=======
        "@terascope/job-components": "^0.51.0"
    },
    "peerDependencies": {
        "@terascope/job-components": "^0.51.0"
    },
    "engines": {
        "node": "^12.20.0 || >=14.17.0",
        "yarn": ">=1.16.0"
>>>>>>> 334b6cd2
    },
    "publishConfig": {
        "access": "public",
        "registry": "https://registry.npmjs.org/"
    },
    "terascope": {
        "testSuite": "unit-a"
    }
}<|MERGE_RESOLUTION|>--- conflicted
+++ resolved
@@ -21,12 +21,6 @@
         "bluebird": "^3.7.2"
     },
     "devDependencies": {
-<<<<<<< HEAD
-        "@terascope/job-components": "^0.51.0-rc.2"
-    },
-    "peerDependencies": {
-        "@terascope/job-components": "^0.51.0-rc.2"
-=======
         "@terascope/job-components": "^0.51.0"
     },
     "peerDependencies": {
@@ -35,7 +29,6 @@
     "engines": {
         "node": "^12.20.0 || >=14.17.0",
         "yarn": ">=1.16.0"
->>>>>>> 334b6cd2
     },
     "publishConfig": {
         "access": "public",
