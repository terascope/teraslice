import { debugLogger, DataEntity } from '@terascope/utils';
import {
    createClient,
    WrappedClient,
    Semver
} from '../../src';
import {
    upload,
    cleanupIndex,
    waitForData,
    getDistributionAndVersion,
    getTotalFormat
} from '../helpers/elasticsearch';
import { data } from '../helpers/data';

const testLogger = debugLogger('create-client-test');

const {
    version,
    host,
    distribution
} = getDistributionAndVersion();

const semver = version.split('.').map((i) => parseInt(i, 10)) as Semver;

const total = getTotalFormat(distribution, semver[0], 1);

describe('search', () => {
    let wrappedClient: WrappedClient;
    const index = 'test-msearch';
    const docType = '_doc';
    let client: any;

    beforeAll(async () => {
        ({ client } = await createClient({ node: host }, testLogger));

        wrappedClient = new WrappedClient(client, distribution, semver);

        const testData = data.slice(0, 10)
            .map((doc, i) => DataEntity.make(doc, { _key: i + 1 }));

        await cleanupIndex(client, index);

        await upload(client, { index, type: docType }, testData);
        await waitForData(client, index, 10);
    });

    afterAll(async () => {
        await cleanupIndex(client, index);
    });

    it('should return requested records', async () => {
        const params = {
            body: [
                { index },
                { query: { match: { uuid: 'bd920141-45b3-41fd-8eea-b1640a2fa3d2' } } },
                { index },
                { query: { match: { uuid: 'b23a8550-0081-453f-9e80-93a90782a5bd' } } }
            ]
        };

        const resp = await wrappedClient.msearch(params);

        expect(resp.responses.length).toBe(2);

        expect(resp.responses[0].hits.total).toEqual(total);
<<<<<<< HEAD
        // @ts-expect-error
        expect(resp.responses[0].hits.hits[0]._source.uuid).toBe('bd920141-45b3-41fd-8eea-b1640a2fa3d2');
        expect(resp.responses[1].hits.total).toEqual(total);
        // @ts-expect-error
        expect(resp.responses[1].hits.hits[0]._source.uuid).toBe('b23a8550-0081-453f-9e80-93a90782a5bd');
=======
        expect(resp.responses[0].hits.hits[0]._source?.uuid).toBe('bd920141-45b3-41fd-8eea-b1640a2fa3d2');
        expect(resp.responses[1].hits.total).toEqual(total);
        expect(resp.responses[1].hits.hits[0]._source?.uuid).toBe('b23a8550-0081-453f-9e80-93a90782a5bd');
>>>>>>> 7f9715d4
    });

    it('should handle type in params and return requested records', async () => {
        const params = {
            index,
            type: docType,
            body: [
                { index, type: docType },
                { query: { match: { uuid: 'bd920141-45b3-41fd-8eea-b1640a2fa3d2' } } },
                { index, type: docType },
                { query: { match: { uuid: 'b23a8550-0081-453f-9e80-93a90782a5bd' } } }
            ]
        };

        const resp = await wrappedClient.msearch(params);

        expect(resp.responses.length).toBe(2);

        expect(resp.responses[0].hits.total).toEqual(total);
<<<<<<< HEAD
        // @ts-expect-error
        expect(resp.responses[0].hits.hits[0]._source.uuid).toBe('bd920141-45b3-41fd-8eea-b1640a2fa3d2');
        expect(resp.responses[1].hits.total).toEqual(total);
        // @ts-expect-error
        expect(resp.responses[1].hits.hits[0]._source.uuid).toBe('b23a8550-0081-453f-9e80-93a90782a5bd');
=======
        expect(resp.responses[0].hits.hits[0]._source?.uuid).toBe('bd920141-45b3-41fd-8eea-b1640a2fa3d2');
        expect(resp.responses[1].hits.total).toEqual(total);
        expect(resp.responses[1].hits.hits[0]._source?.uuid).toBe('b23a8550-0081-453f-9e80-93a90782a5bd');
>>>>>>> 7f9715d4
    });

    it('should handle ccs_minimize_roundtrips in params and return requested records', async () => {
        const params = {
            ccs_minimize_roundtrips: true,
            body: [
                { index, type: docType },
                { query: { match: { uuid: 'bd920141-45b3-41fd-8eea-b1640a2fa3d2' } } },
                { index, type: docType },
                { query: { match: { uuid: 'b23a8550-0081-453f-9e80-93a90782a5bd' } } }
            ]
        };

        const resp = await wrappedClient.msearch(params);

        expect(resp.responses.length).toBe(2);

        expect(resp.responses[0].hits.total).toEqual(total);
<<<<<<< HEAD
        // @ts-expect-error

        expect(resp.responses[0].hits.hits[0]._source.uuid).toBe('bd920141-45b3-41fd-8eea-b1640a2fa3d2');
        expect(resp.responses[1].hits.total).toEqual(total);
        // @ts-expect-error

        expect(resp.responses[1].hits.hits[0]._source.uuid).toBe('b23a8550-0081-453f-9e80-93a90782a5bd');
=======
        expect(resp.responses[0].hits.hits[0]._source?.uuid).toBe('bd920141-45b3-41fd-8eea-b1640a2fa3d2');
        expect(resp.responses[1].hits.total).toEqual(total);
        expect(resp.responses[1].hits.hits[0]._source?.uuid).toBe('b23a8550-0081-453f-9e80-93a90782a5bd');
>>>>>>> 7f9715d4
    });
});<|MERGE_RESOLUTION|>--- conflicted
+++ resolved
@@ -64,17 +64,9 @@
         expect(resp.responses.length).toBe(2);
 
         expect(resp.responses[0].hits.total).toEqual(total);
-<<<<<<< HEAD
-        // @ts-expect-error
-        expect(resp.responses[0].hits.hits[0]._source.uuid).toBe('bd920141-45b3-41fd-8eea-b1640a2fa3d2');
-        expect(resp.responses[1].hits.total).toEqual(total);
-        // @ts-expect-error
-        expect(resp.responses[1].hits.hits[0]._source.uuid).toBe('b23a8550-0081-453f-9e80-93a90782a5bd');
-=======
         expect(resp.responses[0].hits.hits[0]._source?.uuid).toBe('bd920141-45b3-41fd-8eea-b1640a2fa3d2');
         expect(resp.responses[1].hits.total).toEqual(total);
         expect(resp.responses[1].hits.hits[0]._source?.uuid).toBe('b23a8550-0081-453f-9e80-93a90782a5bd');
->>>>>>> 7f9715d4
     });
 
     it('should handle type in params and return requested records', async () => {
@@ -94,17 +86,9 @@
         expect(resp.responses.length).toBe(2);
 
         expect(resp.responses[0].hits.total).toEqual(total);
-<<<<<<< HEAD
-        // @ts-expect-error
-        expect(resp.responses[0].hits.hits[0]._source.uuid).toBe('bd920141-45b3-41fd-8eea-b1640a2fa3d2');
-        expect(resp.responses[1].hits.total).toEqual(total);
-        // @ts-expect-error
-        expect(resp.responses[1].hits.hits[0]._source.uuid).toBe('b23a8550-0081-453f-9e80-93a90782a5bd');
-=======
         expect(resp.responses[0].hits.hits[0]._source?.uuid).toBe('bd920141-45b3-41fd-8eea-b1640a2fa3d2');
         expect(resp.responses[1].hits.total).toEqual(total);
         expect(resp.responses[1].hits.hits[0]._source?.uuid).toBe('b23a8550-0081-453f-9e80-93a90782a5bd');
->>>>>>> 7f9715d4
     });
 
     it('should handle ccs_minimize_roundtrips in params and return requested records', async () => {
@@ -123,18 +107,8 @@
         expect(resp.responses.length).toBe(2);
 
         expect(resp.responses[0].hits.total).toEqual(total);
-<<<<<<< HEAD
-        // @ts-expect-error
-
-        expect(resp.responses[0].hits.hits[0]._source.uuid).toBe('bd920141-45b3-41fd-8eea-b1640a2fa3d2');
-        expect(resp.responses[1].hits.total).toEqual(total);
-        // @ts-expect-error
-
-        expect(resp.responses[1].hits.hits[0]._source.uuid).toBe('b23a8550-0081-453f-9e80-93a90782a5bd');
-=======
         expect(resp.responses[0].hits.hits[0]._source?.uuid).toBe('bd920141-45b3-41fd-8eea-b1640a2fa3d2');
         expect(resp.responses[1].hits.total).toEqual(total);
         expect(resp.responses[1].hits.hits[0]._source?.uuid).toBe('b23a8550-0081-453f-9e80-93a90782a5bd');
->>>>>>> 7f9715d4
     });
 });