--- conflicted
+++ resolved
@@ -1,11 +1,7 @@
 {
     "name": "elasticsearch-store",
     "displayName": "Elasticsearch Store",
-<<<<<<< HEAD
-    "version": "0.50.0-rc.2",
-=======
     "version": "0.50.0",
->>>>>>> 334b6cd2
     "description": "An API for managing an elasticsearch index, with versioning and migration support.",
     "homepage": "https://github.com/terascope/teraslice/tree/master/packages/elasticsearch-store#readme",
     "bugs": {
@@ -28,15 +24,6 @@
         "test:watch": "ts-scripts test --watch . --"
     },
     "dependencies": {
-<<<<<<< HEAD
-        "@terascope/data-mate": "^0.28.0-rc.2",
-        "@terascope/data-types": "^0.29.0-rc.2",
-        "@terascope/types": "^0.9.0-rc.2",
-        "@terascope/utils": "^0.39.0-rc.0",
-        "ajv": "^6.12.6",
-        "uuid": "^8.3.2",
-        "xlucene-translator": "^0.20.0-rc.2"
-=======
         "@terascope/data-mate": "^0.28.0",
         "@terascope/data-types": "^0.29.0",
         "@terascope/types": "^0.9.0",
@@ -44,7 +31,6 @@
         "ajv": "^6.12.6",
         "uuid": "^8.3.2",
         "xlucene-translator": "^0.20.0"
->>>>>>> 334b6cd2
     },
     "devDependencies": {
         "@types/uuid": "^8.3.0",
