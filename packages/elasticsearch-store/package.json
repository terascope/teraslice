{
    "name": "elasticsearch-store",
    "displayName": "Elasticsearch Store",
<<<<<<< HEAD
    "version": "0.80.1",
=======
    "version": "0.81.0",
>>>>>>> aff8500a
    "description": "An API for managing an elasticsearch index, with versioning and migration support.",
    "homepage": "https://github.com/terascope/teraslice/tree/master/packages/elasticsearch-store#readme",
    "bugs": {
        "url": "https://github.com/terascope/teraslice/issues"
    },
    "repository": "git@github.com:terascope/teraslice.git",
    "license": "MIT",
    "author": "Terascope, LLC <info@terascope.io>",
    "sideEffects": false,
    "main": "dist/src/index.js",
    "typings": "dist/src/index.d.ts",
    "files": [
        "dist/src/**/*"
    ],
    "scripts": {
        "build": "tsc --build",
        "build:watch": "yarn build --watch",
        "test": "TEST_ELASTICSEARCH='true' ts-scripts test . --",
        "test:debug": "TEST_ELASTICSEARCH='true' ts-scripts test --debug . --",
        "test:elasticsearch6": "TEST_ELASTICSEARCH='true' ts-scripts test . --",
        "test:elasticsearch7": "TEST_ELASTICSEARCH='true' ELASTICSEARCH_VERSION='7.9.3' ts-scripts test . --",
        "test:elasticsearch8": "TEST_ELASTICSEARCH='true' ELASTICSEARCH_VERSION='8.1.2' ts-scripts test . --",
        "test:opensearch1": "TEST_OPENSEARCH='true' ts-scripts test . --",
        "test:opensearch2": "TEST_OPENSEARCH='true' OPENSEARCH_VERSION='2.8.0' ts-scripts test . --",
        "test:watch": "ts-scripts test --watch . --"
    },
    "dependencies": {
        "@terascope/data-mate": "^0.54.1",
        "@terascope/data-types": "^0.48.0",
        "@terascope/types": "^0.15.0",
        "@terascope/utils": "^0.57.0",
        "ajv": "^6.12.6",
        "elasticsearch6": "npm:@elastic/elasticsearch@^6.7.0",
        "elasticsearch7": "npm:@elastic/elasticsearch@^7.0.0",
        "elasticsearch8": "npm:@elastic/elasticsearch@^8.0.0",
        "opensearch1": "npm:@opensearch-project/opensearch@^1.2.0",
        "opensearch2": "npm:@opensearch-project/opensearch@^2.2.1",
        "setimmediate": "^1.0.5",
        "uuid": "^9.0.1",
        "xlucene-translator": "^0.42.1"
    },
    "devDependencies": {
        "@types/uuid": "^9.0.8"
    },
    "engines": {
        "node": ">=14.17.0",
        "yarn": ">=1.16.0"
    },
    "publishConfig": {
        "access": "public",
        "registry": "https://registry.npmjs.org/"
    },
    "srcMain": "src/index.ts",
    "terascope": {
        "enableTypedoc": true,
        "testSuite": "search"
    }
}<|MERGE_RESOLUTION|>--- conflicted
+++ resolved
@@ -1,11 +1,7 @@
 {
     "name": "elasticsearch-store",
     "displayName": "Elasticsearch Store",
-<<<<<<< HEAD
-    "version": "0.80.1",
-=======
-    "version": "0.81.0",
->>>>>>> aff8500a
+    "version": "0.81.1",
     "description": "An API for managing an elasticsearch index, with versioning and migration support.",
     "homepage": "https://github.com/terascope/teraslice/tree/master/packages/elasticsearch-store#readme",
     "bugs": {
