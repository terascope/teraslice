{
    "name": "elasticsearch-store",
    "displayName": "Elasticsearch Store",
    "version": "0.62.3",
    "description": "An API for managing an elasticsearch index, with versioning and migration support.",
    "homepage": "https://github.com/terascope/teraslice/tree/master/packages/elasticsearch-store#readme",
    "bugs": {
        "url": "https://github.com/terascope/teraslice/issues"
    },
    "repository": "git@github.com:terascope/teraslice.git",
    "license": "MIT",
    "author": "Terascope, LLC <info@terascope.io>",
    "sideEffects": false,
    "main": "dist/src/index.js",
    "typings": "dist/src/index.d.ts",
    "files": [
        "dist/src/**/*"
    ],
    "scripts": {
        "build": "tsc --build",
        "build:watch": "yarn build --watch",
        "test": "ts-scripts test . --",
        "test:7": "ELASTICSEARCH_VERSION='7.9.3' yarn run test",
        "test:8": "ELASTICSEARCH_VERSION='8.1.2' yarn run test",
        "test:debug": "ts-scripts test --debug . --",
        "test:legacy": "LEGACY_CLIENT=true yarn run test",
        "test:opensearch": "TEST_OPENSEARCH='true' yarn run test",
        "test:watch": "ts-scripts test --watch . --"
    },
    "dependencies": {
<<<<<<< HEAD
        "@opensearch-project/opensearch": "^1.0.2",
        "@terascope/data-mate": "^0.38.4",
        "@terascope/data-types": "^0.35.3",
=======
        "@opensearch-project/opensearch": "^1.1.0",
        "@terascope/data-mate": "^0.38.2",
        "@terascope/data-types": "^0.35.1",
>>>>>>> f0834683
        "@terascope/types": "^0.10.3",
        "@terascope/utils": "^0.44.4",
        "ajv": "^6.12.6",
        "elasticsearch": "^15.4.1",
        "elasticsearch6": "npm:@elastic/elasticsearch@^6.7.0",
        "elasticsearch7": "npm:@elastic/elasticsearch@^7.0.0",
        "elasticsearch8": "npm:@elastic/elasticsearch@^8.0.0",
        "setimmediate": "^1.0.5",
        "uuid": "^8.3.2",
        "xlucene-translator": "^0.27.4"
    },
    "devDependencies": {
        "@types/uuid": "^8.3.4"
    },
    "engines": {
        "node": "^12.22.0 || >=14.17.0",
        "yarn": ">=1.16.0"
    },
    "publishConfig": {
        "access": "public",
        "registry": "https://registry.npmjs.org/"
    },
    "srcMain": "src/index.ts",
    "terascope": {
        "enableTypedoc": true,
        "testSuite": "search"
    }
}<|MERGE_RESOLUTION|>--- conflicted
+++ resolved
@@ -28,15 +28,9 @@
         "test:watch": "ts-scripts test --watch . --"
     },
     "dependencies": {
-<<<<<<< HEAD
-        "@opensearch-project/opensearch": "^1.0.2",
+        "@opensearch-project/opensearch": "^1.1.0",
         "@terascope/data-mate": "^0.38.4",
         "@terascope/data-types": "^0.35.3",
-=======
-        "@opensearch-project/opensearch": "^1.1.0",
-        "@terascope/data-mate": "^0.38.2",
-        "@terascope/data-types": "^0.35.1",
->>>>>>> f0834683
         "@terascope/types": "^0.10.3",
         "@terascope/utils": "^0.44.4",
         "ajv": "^6.12.6",
