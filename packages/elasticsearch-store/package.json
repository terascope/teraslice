{
    "name": "elasticsearch-store",
    "version": "0.11.5",
    "description": "An API for managing an elasticsearch index, with versioning and migration support.",
    "homepage": "https://github.com/terascope/teraslice/tree/master/packages/elasticsearch-store#readme",
    "bugs": {
        "url": "https://github.com/terascope/teraslice/issues"
    },
    "repository": "git@github.com:terascope/teraslice.git",
    "license": "MIT",
    "author": "Terascope, LLC <info@terascope.io>",
    "files": [
        "dist/src/**/*"
    ],
    "main": "dist/src/index.js",
    "typings": "dist/src/index.d.ts",
    "scripts": {
        "build": "tsc --build",
        "build:watch": "yarn build --watch",
        "prepublishOnly": "yarn build",
        "test": "ts-scripts test . --",
        "test:debug": "ts-scripts test --debug . --",
        "test:watch": "ts-scripts test --watch . --"
    },
    "dependencies": {
<<<<<<< HEAD
        "@terascope/data-types": "^0.5.7",
=======
        "@terascope/data-types": "^0.5.8",
>>>>>>> 4b338f48
        "@terascope/utils": "^0.18.0",
        "ajv": "^6.10.0",
        "nanoid": "^2.0.3",
        "rambda": "^3.0.0",
        "xlucene-evaluator": "^0.10.3"
    },
    "devDependencies": {
        "elasticsearch": "^15.4.1"
    },
    "publishConfig": {
        "access": "public",
        "registry": "https://registry.npmjs.org/"
    },
    "displayName": "Elasticsearch Store",
    "srcMain": "src/index.ts",
    "terascope": {
        "enableTypedoc": true,
        "testSuite": "elasticsearch"
    }
}<|MERGE_RESOLUTION|>--- conflicted
+++ resolved
@@ -23,11 +23,7 @@
         "test:watch": "ts-scripts test --watch . --"
     },
     "dependencies": {
-<<<<<<< HEAD
-        "@terascope/data-types": "^0.5.7",
-=======
         "@terascope/data-types": "^0.5.8",
->>>>>>> 4b338f48
         "@terascope/utils": "^0.18.0",
         "ajv": "^6.10.0",
         "nanoid": "^2.0.3",
