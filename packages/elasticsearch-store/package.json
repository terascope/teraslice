--- conflicted
+++ resolved
@@ -1,11 +1,7 @@
 {
     "name": "elasticsearch-store",
     "displayName": "Elasticsearch Store",
-<<<<<<< HEAD
-    "version": "0.56.8-rc.1",
-=======
     "version": "0.56.8",
->>>>>>> 96675bad
     "description": "An API for managing an elasticsearch index, with versioning and migration support.",
     "homepage": "https://github.com/terascope/teraslice/tree/master/packages/elasticsearch-store#readme",
     "bugs": {
@@ -28,17 +24,10 @@
         "test:watch": "ts-scripts test --watch . --"
     },
     "dependencies": {
-<<<<<<< HEAD
-        "@terascope/data-mate": "^0.34.8-rc.1",
-        "@terascope/data-types": "^0.32.6",
-        "@terascope/types": "^0.10.1",
-        "@terascope/utils": "^0.42.5",
-=======
         "@terascope/data-mate": "^0.34.8",
         "@terascope/data-types": "^0.32.7",
         "@terascope/types": "^0.10.2",
         "@terascope/utils": "^0.42.6",
->>>>>>> 96675bad
         "ajv": "^6.12.6",
         "uuid": "^8.3.2",
         "xlucene-translator": "^0.24.6"
