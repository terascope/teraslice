{
    "name": "elasticsearch-store",
    "displayName": "Elasticsearch Store",
    "version": "2.0.0-dev.6",
    "description": "An API for managing an elasticsearch index, with versioning and migration support.",
    "homepage": "https://github.com/terascope/teraslice/tree/master/packages/elasticsearch-store#readme",
    "bugs": {
        "url": "https://github.com/terascope/teraslice/issues"
    },
    "repository": "git@github.com:terascope/teraslice.git",
    "license": "MIT",
    "author": "Terascope, LLC <info@terascope.io>",
    "sideEffects": false,
    "type": "module",
    "main": "dist/src/index.js",
    "typings": "dist/src/index.d.ts",
    "files": [
        "dist/src/**/*"
    ],
    "scripts": {
        "build": "tsc --build",
        "build:watch": "yarn build --watch",
        "test": "TEST_ELASTICSEARCH='true' node ../scripts/bin/ts-scripts test ../elasticsearch-store --",
        "test:debug": "TEST_ELASTICSEARCH='true' node ../scripts/bin/ts-scripts test --debug ../elasticsearch-store --",
        "test:elasticsearch7": "TEST_ELASTICSEARCH='true' ELASTICSEARCH_VERSION='7.9.3' node ../scripts/bin/ts-scripts test ../elasticsearch-store --",
        "test:elasticsearch8": "TEST_ELASTICSEARCH='true' ELASTICSEARCH_VERSION='8.1.2' node ../scripts/bin/ts-scripts test ../elasticsearch-store --",
        "test:opensearch1": "TEST_OPENSEARCH='true' OPENSEARCH_VERSION='1.3.11' node ../scripts/bin/ts-scripts test ../elasticsearch-store --",
        "test:opensearch2": "TEST_OPENSEARCH='true' OPENSEARCH_VERSION='2.15.0' node ../scripts/bin/ts-scripts test ../elasticsearch-store --",
        "test:opensearch3": "TEST_OPENSEARCH='true' OPENSEARCH_VERSION='3.1.0' node ../scripts/bin/ts-scripts test ../elasticsearch-store --",
        "test:watch": "ts-scripts yarn workspace @terascope/scripts test --watch ../elasticsearch-store --"
    },
    "dependencies": {
<<<<<<< HEAD
        "@terascope/core-utils": "~2.0.0-dev.5",
        "@terascope/data-mate": "~2.0.0-dev.5",
        "@terascope/data-types": "~2.0.0-dev.5",
        "@terascope/opensearch-client": "~2.0.0-dev.5",
        "@terascope/types": "~2.0.0-dev.5",
=======
        "@terascope/data-mate": "~2.0.0-dev.6",
        "@terascope/data-types": "~2.0.0-dev.6",
        "@terascope/opensearch-client": "~2.0.0-dev.6",
        "@terascope/types": "~2.0.0-dev.6",
        "@terascope/utils": "~2.0.0-dev.6",
>>>>>>> f6b1e20a
        "ajv": "~8.17.1",
        "ajv-formats": "~3.0.1",
        "setimmediate": "~1.0.5",
        "uuid": "~13.0.0",
        "xlucene-translator": "~2.0.0-dev.6"
    },
    "devDependencies": {
        "@types/uuid": "~10.0.0"
    },
    "engines": {
        "node": ">=22.0.0",
        "yarn": ">=1.22.19"
    },
    "publishConfig": {
        "access": "public",
        "registry": "https://registry.npmjs.org/"
    },
    "srcMain": "src/index.ts",
    "terascope": {
        "enableTypedoc": true,
        "testSuite": "search"
    }
}<|MERGE_RESOLUTION|>--- conflicted
+++ resolved
@@ -30,19 +30,11 @@
         "test:watch": "ts-scripts yarn workspace @terascope/scripts test --watch ../elasticsearch-store --"
     },
     "dependencies": {
-<<<<<<< HEAD
-        "@terascope/core-utils": "~2.0.0-dev.5",
-        "@terascope/data-mate": "~2.0.0-dev.5",
-        "@terascope/data-types": "~2.0.0-dev.5",
-        "@terascope/opensearch-client": "~2.0.0-dev.5",
-        "@terascope/types": "~2.0.0-dev.5",
-=======
+        "@terascope/core-utils": "~2.0.0-dev.6",
         "@terascope/data-mate": "~2.0.0-dev.6",
         "@terascope/data-types": "~2.0.0-dev.6",
         "@terascope/opensearch-client": "~2.0.0-dev.6",
         "@terascope/types": "~2.0.0-dev.6",
-        "@terascope/utils": "~2.0.0-dev.6",
->>>>>>> f6b1e20a
         "ajv": "~8.17.1",
         "ajv-formats": "~3.0.1",
         "setimmediate": "~1.0.5",
