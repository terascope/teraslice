{
    "name": "elasticsearch-store",
    "displayName": "Elasticsearch Store",
<<<<<<< HEAD
    "version": "0.50.0-rc.1",
=======
    "version": "0.49.4",
>>>>>>> f2c53c4f
    "description": "An API for managing an elasticsearch index, with versioning and migration support.",
    "homepage": "https://github.com/terascope/teraslice/tree/master/packages/elasticsearch-store#readme",
    "bugs": {
        "url": "https://github.com/terascope/teraslice/issues"
    },
    "repository": "git@github.com:terascope/teraslice.git",
    "license": "MIT",
    "author": "Terascope, LLC <info@terascope.io>",
    "sideEffects": false,
    "main": "dist/src/index.js",
    "typings": "dist/src/index.d.ts",
    "files": [
        "dist/src/**/*"
    ],
    "scripts": {
        "build": "tsc --build",
        "build:watch": "yarn build --watch",
        "test": "ts-scripts test . --",
        "test:debug": "ts-scripts test --debug . --",
        "test:watch": "ts-scripts test --watch . --"
    },
    "dependencies": {
<<<<<<< HEAD
        "@terascope/data-mate": "^0.28.0-rc.1",
        "@terascope/data-types": "^0.29.0-rc.1",
        "@terascope/types": "^0.9.0-rc.1",
        "@terascope/utils": "^0.38.0-rc.1",
        "ajv": "^6.12.6",
        "uuid": "^8.3.2",
        "xlucene-translator": "^0.20.0-rc.1"
=======
        "@terascope/data-mate": "^0.27.4",
        "@terascope/data-types": "^0.28.1",
        "@terascope/types": "^0.8.0",
        "@terascope/utils": "^0.38.1",
        "ajv": "^6.12.6",
        "uuid": "^8.3.2",
        "xlucene-translator": "^0.19.1"
>>>>>>> f2c53c4f
    },
    "devDependencies": {
        "@types/uuid": "^8.3.0",
        "elasticsearch": "^15.4.1"
    },
    "publishConfig": {
        "access": "public",
        "registry": "https://registry.npmjs.org/"
    },
    "srcMain": "src/index.ts",
    "terascope": {
        "enableTypedoc": true,
        "testSuite": "elasticsearch"
    }
}<|MERGE_RESOLUTION|>--- conflicted
+++ resolved
@@ -1,11 +1,7 @@
 {
     "name": "elasticsearch-store",
     "displayName": "Elasticsearch Store",
-<<<<<<< HEAD
     "version": "0.50.0-rc.1",
-=======
-    "version": "0.49.4",
->>>>>>> f2c53c4f
     "description": "An API for managing an elasticsearch index, with versioning and migration support.",
     "homepage": "https://github.com/terascope/teraslice/tree/master/packages/elasticsearch-store#readme",
     "bugs": {
@@ -28,23 +24,13 @@
         "test:watch": "ts-scripts test --watch . --"
     },
     "dependencies": {
-<<<<<<< HEAD
         "@terascope/data-mate": "^0.28.0-rc.1",
         "@terascope/data-types": "^0.29.0-rc.1",
         "@terascope/types": "^0.9.0-rc.1",
-        "@terascope/utils": "^0.38.0-rc.1",
+        "@terascope/utils": "^0.39.0-rc.0",
         "ajv": "^6.12.6",
         "uuid": "^8.3.2",
         "xlucene-translator": "^0.20.0-rc.1"
-=======
-        "@terascope/data-mate": "^0.27.4",
-        "@terascope/data-types": "^0.28.1",
-        "@terascope/types": "^0.8.0",
-        "@terascope/utils": "^0.38.1",
-        "ajv": "^6.12.6",
-        "uuid": "^8.3.2",
-        "xlucene-translator": "^0.19.1"
->>>>>>> f2c53c4f
     },
     "devDependencies": {
         "@types/uuid": "^8.3.0",
