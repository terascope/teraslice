export * as Opensearch1Params from '@opensearch-project/opensearch/api/requestParams';
export * as Elasticsearch6Params from 'elasticsearch6/api/requestParams';
export * as Elasticsearch7Params from 'elasticsearch7/api/requestParams';
export * as Elasticsearch8TypeParams from 'elasticsearch8/lib/api/types';
export * as Elasticsearch8TypeWithBodyParams from 'elasticsearch8/lib/api/typesWithBodyKey';

type Duration = number;
type TimeUnit = 'd' | 'h' | 'm' | 's' | 'ms' | 'micros' | 'nanos';

export type TimeSpan = `${Duration}${TimeUnit}`;

export type ExpandWildcards = 'open' | 'closed' | 'hidden' | 'none' | 'all';

export type SearchTypes = 'query_then_fetch' | 'dfs_query_then_fetch';

export type SuggestMode = 'missing' |'popular' |'always';

export type ConflictOptions = 'abort' | 'proceed';

export type ScriptLangs = 'painless' | 'expression' | 'mustache' | 'java';

export type Health = 'green' | 'yellow' | 'red';

export type Bytes = 'b' | 'k' | 'kb' | 'm' | 'mb' | 'g' | 'gb' | 't' | 'tb' | 'p' | 'pb';

export interface Remote {
    host?: string;
    username?: string;
    password?: string;
    socket_timeout?: TimeSpan;
    connect_timeout?: TimeSpan;
}

export interface ErrorCauseKeys {
    type: string;
    reason: string;
    stack_trace?: string;
    caused_by?: ErrorCause;
    root_cause?: ErrorCause[];
    suppressed?: ErrorCause[];
}

export declare type ErrorCause = ErrorCauseKeys & {
    [property: string]: any;
};
export interface BulkIndexByScrollFailure {
    cause: ErrorCause;
    id: string;
    index: string;
    status: number;
    type: string;
}

export interface SearchResult<TDocument = unknown> {
    fields?: Record<string, any>
    found: boolean
    _index: string
    _type?: string;
    _score?: number;
    _id: string
    _primary_term?: number
    _routing?: string
    _seq_no?: number
    _source?: TDocument
    _version?: number
}

export interface ShardFailure {
    index?: string;
    node?: string;
    reason: ErrorCause;
    shard: number;
    status?: string;
}

export type IndexRefresh = boolean | RefreshOptions;
export type RefreshOptions = 'wait_for';

export type VersionType = 'internal' | 'external' | 'external_gte' | 'force';
export type Action = 'Error' | 'created' | 'updated' | 'deleted' | 'not_found' | 'noop';

export interface ShardStatistics {
    failed: number;
    successful: number;
    total: number;
    failures?: ShardFailure[];
    skipped?: number;
}

export interface WriteResponseBase {
    _id: string;
    _index: string;
    _primary_term: number;
    result: Action;
    _seq_no: number;
    _shards: ShardStatistics,
    _version: number;
    forced_refresh?: boolean;
    error?: ErrorCauseKeys;
}

export type WaitForActiveShardOptions = 'all';

export type WaitForActiveShards = number | WaitForActiveShardOptions

export type OpType = 'index' | 'create';

export type ScriptLanguage = 'painless' | 'expression' | 'mustache' | 'java';

export interface IndexedScript extends ScriptBase {
    id: string;
}

export interface ScriptBase {
    lang?: ScriptLanguage;
    params?: Record<string, any>;
}
export interface InlineScript extends ScriptBase {
    source: string;
}

export type Script = InlineScript | IndexedScript | string;

export interface SearchSourceFilter {
    excludes?: string | string[];
    includes?: string | string[];
    exclude?: string | string[];
    include?: string | string[];
}

export interface InlineGet<TDocument = unknown> {
    fields?: Record<string, any>;
    found: boolean;
    _seq_no: number;
    _primary_term: number;
    _routing?: string;
    _source: TDocument;
}

<<<<<<< HEAD
export interface PluginStats {
    classname: string;
    description: string;
    opensearch_version: string;
    extended_plugins: string[];
    has_native_controller: boolean;
    java_version: string;
    name: string;
    version: string;
    licensed: boolean;
    type: string;
}

export type NodeRole = 'cluster_manager' | 'master' | 'data' | 'client' | 'ingest' | 'voting_only' | 'remote_cluster_client' | 'coordinating_only'

export type NodeRoles = NodeRole[];
=======
export interface IndexTemplateProperties {
    aliases?: { [alias: string]: Alias },
    mappings?: Record<string, any>;
    settings?:Record<string, any>;
    index_patterns?: string | string[];
}

export interface Alias {
    filter?: string;
    index_routing?: string;
    is_hidden?: boolean;
    is_write_index?: boolean;
    routing?: string;
    search_routing?: string;
}
>>>>>>> 8aabf7c5
<|MERGE_RESOLUTION|>--- conflicted
+++ resolved
@@ -137,7 +137,6 @@
     _source: TDocument;
 }
 
-<<<<<<< HEAD
 export interface PluginStats {
     classname: string;
     description: string;
@@ -154,7 +153,6 @@
 export type NodeRole = 'cluster_manager' | 'master' | 'data' | 'client' | 'ingest' | 'voting_only' | 'remote_cluster_client' | 'coordinating_only'
 
 export type NodeRoles = NodeRole[];
-=======
 export interface IndexTemplateProperties {
     aliases?: { [alias: string]: Alias },
     mappings?: Record<string, any>;
@@ -169,5 +167,4 @@
     is_write_index?: boolean;
     routing?: string;
     search_routing?: string;
-}
->>>>>>> 8aabf7c5
+}