--- conflicted
+++ resolved
@@ -1,11 +1,7 @@
 {
     "name": "xpressions",
     "displayName": "Xpressions",
-<<<<<<< HEAD
-    "version": "2.0.0-dev.0",
-=======
     "version": "2.0.0-dev.3",
->>>>>>> ee60252a
     "description": "Variable expressions with date-math support",
     "homepage": "https://github.com/terascope/teraslice/tree/master/packages/xpressions#readme",
     "bugs": {
@@ -28,17 +24,10 @@
         "test:watch": "node ../scripts/bin/ts-scripts test --watch ../xpressions --"
     },
     "dependencies": {
-<<<<<<< HEAD
-        "@terascope/utils": "~2.0.0-dev.0"
-    },
-    "devDependencies": {
-        "@terascope/types": "~2.0.0-dev.0"
-=======
         "@terascope/utils": "~2.0.0-dev.3"
     },
     "devDependencies": {
         "@terascope/types": "~2.0.0-dev.3"
->>>>>>> ee60252a
     },
     "engines": {
         "node": ">=22.0.0",
