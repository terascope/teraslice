--- conflicted
+++ resolved
@@ -1,11 +1,7 @@
 {
     "name": "xpressions",
     "displayName": "Xpressions",
-<<<<<<< HEAD
     "version": "0.6.0-rc.1",
-=======
-    "version": "0.5.1",
->>>>>>> f2c53c4f
     "description": "Variable expressions with date-math support",
     "homepage": "https://github.com/terascope/teraslice/tree/master/packages/xpressions#readme",
     "bugs": {
@@ -27,11 +23,7 @@
         "test:watch": "ts-scripts test --watch . --"
     },
     "dependencies": {
-<<<<<<< HEAD
-        "@terascope/utils": "^0.38.0-rc.1"
-=======
-        "@terascope/utils": "^0.38.1"
->>>>>>> f2c53c4f
+        "@terascope/utils": "^0.39.0-rc.0"
     },
     "devDependencies": {
         "@terascope/types": "^0.9.0-rc.1"
