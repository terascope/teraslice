{
    "name": "xpressions",
    "displayName": "Xpressions",
<<<<<<< HEAD
    "version": "0.6.0-rc.2",
=======
    "version": "0.6.0",
>>>>>>> 334b6cd2
    "description": "Variable expressions with date-math support",
    "homepage": "https://github.com/terascope/teraslice/tree/master/packages/xpressions#readme",
    "bugs": {
        "url": "https://github.com/terascope/teraslice/issues"
    },
    "repository": "git@github.com:terascope/teraslice.git",
    "license": "MIT",
    "author": "Terascope, LLC <info@terascope.io>",
    "main": "dist/src/index.js",
    "typings": "dist/src/index.d.ts",
    "files": [
        "dist/src/**/*"
    ],
    "scripts": {
        "build": "tsc --build",
        "build:watch": "yarn build --watch",
        "test": "ts-scripts test . --",
        "test:debug": "ts-scripts test --debug . --",
        "test:watch": "ts-scripts test --watch . --"
    },
    "dependencies": {
<<<<<<< HEAD
        "@terascope/utils": "^0.39.0-rc.0"
    },
    "devDependencies": {
        "@terascope/types": "^0.9.0-rc.2"
=======
        "@terascope/utils": "^0.39.0"
    },
    "devDependencies": {
        "@terascope/types": "^0.9.0"
    },
    "engines": {
        "node": "^12.20.0 || >=14.17.0",
        "yarn": ">=1.16.0"
>>>>>>> 334b6cd2
    },
    "publishConfig": {
        "access": "public",
        "registry": "https://registry.npmjs.org/"
    },
    "srcMain": "src/index.ts",
    "terascope": {
        "testSuite": "unit-b",
        "enableTypedoc": true
    }
}<|MERGE_RESOLUTION|>--- conflicted
+++ resolved
@@ -1,11 +1,7 @@
 {
     "name": "xpressions",
     "displayName": "Xpressions",
-<<<<<<< HEAD
-    "version": "0.6.0-rc.2",
-=======
     "version": "0.6.0",
->>>>>>> 334b6cd2
     "description": "Variable expressions with date-math support",
     "homepage": "https://github.com/terascope/teraslice/tree/master/packages/xpressions#readme",
     "bugs": {
@@ -27,12 +23,6 @@
         "test:watch": "ts-scripts test --watch . --"
     },
     "dependencies": {
-<<<<<<< HEAD
-        "@terascope/utils": "^0.39.0-rc.0"
-    },
-    "devDependencies": {
-        "@terascope/types": "^0.9.0-rc.2"
-=======
         "@terascope/utils": "^0.39.0"
     },
     "devDependencies": {
@@ -41,7 +31,6 @@
     "engines": {
         "node": "^12.20.0 || >=14.17.0",
         "yarn": ">=1.16.0"
->>>>>>> 334b6cd2
     },
     "publishConfig": {
         "access": "public",
