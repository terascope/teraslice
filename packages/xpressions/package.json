--- conflicted
+++ resolved
@@ -1,11 +1,7 @@
 {
     "name": "xpressions",
     "displayName": "Xpressions",
-<<<<<<< HEAD
-    "version": "0.20.0",
-=======
     "version": "0.20.1",
->>>>>>> 930a521e
     "description": "Variable expressions with date-math support",
     "homepage": "https://github.com/terascope/teraslice/tree/master/packages/xpressions#readme",
     "bugs": {
@@ -27,17 +23,10 @@
         "test:watch": "ts-scripts test --watch . --"
     },
     "dependencies": {
-<<<<<<< HEAD
-        "@terascope/utils": "^0.53.0"
+        "@terascope/utils": "^0.53.`"
     },
     "devDependencies": {
         "@terascope/types": "^0.13.0"
-=======
-        "@terascope/utils": "^0.53.1"
-    },
-    "devDependencies": {
-        "@terascope/types": "^0.12.2"
->>>>>>> 930a521e
     },
     "engines": {
         "node": ">=14.17.0",
