--- conflicted
+++ resolved
@@ -1,11 +1,7 @@
 {
     "name": "@terascope/teraslice-messaging",
     "displayName": "Teraslice Messaging",
-<<<<<<< HEAD
-    "version": "0.22.0-rc.2",
-=======
     "version": "0.22.0",
->>>>>>> 334b6cd2
     "description": "An internal teraslice messaging library using socket.io",
     "homepage": "https://github.com/terascope/teraslice/tree/master/packages/teraslice-messaging#readme",
     "bugs": {
@@ -38,11 +34,7 @@
         "ms": "^2.1.3"
     },
     "dependencies": {
-<<<<<<< HEAD
-        "@terascope/utils": "^0.39.0-rc.0",
-=======
         "@terascope/utils": "^0.39.0",
->>>>>>> 334b6cd2
         "ms": "^2.1.3",
         "nanoid": "^3.1.21",
         "p-event": "^4.2.0",
