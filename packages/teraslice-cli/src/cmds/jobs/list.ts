<<<<<<< HEAD
import { JobConfiguration } from 'teraslice-client-js';
import { CMD } from '../../interfaces.js';
import Config from '../../helpers/config.js';
import YargsOptions from '../../helpers/yargs-options.js';
import TerasliceUtil from '../../helpers/teraslice-util.js';
import reply from '../../helpers/reply.js';
import Display from '../../helpers/display.js';
=======
import { Teraslice } from '@terascope/types';
import { CMD } from '../../interfaces';
import Config from '../../helpers/config';
import YargsOptions from '../../helpers/yargs-options';
import TerasliceUtil from '../../helpers/teraslice-util';
import reply from '../../helpers/reply';
import Display from '../../helpers/display';
>>>>>>> 47dc9bc6

const display = new Display();
const yargsOptions = new YargsOptions();

export default {
    command: 'list <cluster-alias>',
    describe: 'List the jobs on the cluster. Defaults to 10 jobs.',
    builder(yargs: any) {
        yargs.options('config-dir', yargsOptions.buildOption('config-dir'));
        yargs.options('output', yargsOptions.buildOption('output'));
        yargs.strict()
            .example('$0 jobs list CLUSTER_ALIAS');
        return yargs;
    },
    async handler(argv: any) {
        let response: Teraslice.JobConfig[];
        const active = false;
        const parse = true;
        const cliConfig = new Config(argv);
        const teraslice = new TerasliceUtil(cliConfig);
        const header = ['job_id', 'name', 'lifecycle', 'slicers', 'workers', '_created', '_updated'];
        const format = `${cliConfig.args.output}Horizontal`;

        try {
            response = await teraslice.client.jobs.list();
        } catch (err) {
            reply.fatal(`Error getting jobs list on ${cliConfig.args.clusterAlias}\n${err}`);
        }
        // @ts-expect-error
        if (response.length === 0) {
            reply.fatal(`> No jobs on ${cliConfig.args.clusterAlias}`);
        }
        // @ts-expect-error
        await display.display(header, response, format, active, parse);
    }
} as CMD;<|MERGE_RESOLUTION|>--- conflicted
+++ resolved
@@ -1,20 +1,10 @@
-<<<<<<< HEAD
-import { JobConfiguration } from 'teraslice-client-js';
+import { Teraslice } from '@terascope/types';
 import { CMD } from '../../interfaces.js';
 import Config from '../../helpers/config.js';
 import YargsOptions from '../../helpers/yargs-options.js';
 import TerasliceUtil from '../../helpers/teraslice-util.js';
 import reply from '../../helpers/reply.js';
 import Display from '../../helpers/display.js';
-=======
-import { Teraslice } from '@terascope/types';
-import { CMD } from '../../interfaces';
-import Config from '../../helpers/config';
-import YargsOptions from '../../helpers/yargs-options';
-import TerasliceUtil from '../../helpers/teraslice-util';
-import reply from '../../helpers/reply';
-import Display from '../../helpers/display';
->>>>>>> 47dc9bc6
 
 const display = new Display();
 const yargsOptions = new YargsOptions();
