<<<<<<< HEAD
import { ClusterState } from 'teraslice-client-js';
import { CMD } from '../../interfaces.js';
import Config from '../../helpers/config.js';
import YargsOptions from '../../helpers/yargs-options.js';
import TerasliceUtil from '../../helpers/teraslice-util.js';
=======
import { Teraslice } from '@terascope/types';
import { CMD } from '../../interfaces';
import Config from '../../helpers/config';
import YargsOptions from '../../helpers/yargs-options';
import TerasliceUtil from '../../helpers/teraslice-util';
>>>>>>> 47dc9bc6

import reply from '../../helpers/reply.js';
import Display from '../../helpers/display.js';

const display = new Display();
const yargsOptions = new YargsOptions();

export default {
    command: 'list <cluster-alias>',
    describe: 'List the nodes of a cluster.\n',
    builder(yargs: any) {
        yargs.options('config-dir', yargsOptions.buildOption('config-dir'));
        yargs.options('output', yargsOptions.buildOption('output'));
        yargs.strict()
            .example('$0 nodes list cluster1');
        return yargs;
    },
    async handler(argv: any) {
        let response: Teraslice.ClusterState;
        const active = false;
        const parse = true;
        const cliConfig = new Config(argv);
        const teraslice = new TerasliceUtil(cliConfig);

        const header = ['node_id', 'state', 'hostname', 'active', 'teraslice_version', 'node_version'];
        const format = `${cliConfig.args.output}Horizontal`;

        try {
            response = await teraslice.client.cluster.state();
        } catch (err) {
            reply.fatal(`Error getting cluster state on ${cliConfig.args.clusterAlias}\n${err}`);
        }
        // @ts-expect-error
        if (Object.keys(response).length === 0) {
            reply.fatal(`> No nodes on ${cliConfig.args.clusterAlias}`);
        }
        // @ts-expect-error
        await display.display(header, response, format, active, parse);
    }
} as CMD;<|MERGE_RESOLUTION|>--- conflicted
+++ resolved
@@ -1,17 +1,8 @@
-<<<<<<< HEAD
-import { ClusterState } from 'teraslice-client-js';
+import { Teraslice } from '@terascope/types';
 import { CMD } from '../../interfaces.js';
 import Config from '../../helpers/config.js';
 import YargsOptions from '../../helpers/yargs-options.js';
 import TerasliceUtil from '../../helpers/teraslice-util.js';
-=======
-import { Teraslice } from '@terascope/types';
-import { CMD } from '../../interfaces';
-import Config from '../../helpers/config';
-import YargsOptions from '../../helpers/yargs-options';
-import TerasliceUtil from '../../helpers/teraslice-util';
->>>>>>> 47dc9bc6
-
 import reply from '../../helpers/reply.js';
 import Display from '../../helpers/display.js';
 
@@ -43,11 +34,11 @@
         } catch (err) {
             reply.fatal(`Error getting cluster state on ${cliConfig.args.clusterAlias}\n${err}`);
         }
-        // @ts-expect-error
+
         if (Object.keys(response).length === 0) {
             reply.fatal(`> No nodes on ${cliConfig.args.clusterAlias}`);
         }
-        // @ts-expect-error
+
         await display.display(header, response, format, active, parse);
     }
 } as CMD;