{
    "name": "teraslice-cli",
    "displayName": "Teraslice CLI",
<<<<<<< HEAD
    "version": "0.41.0",
=======
    "version": "0.40.0",
>>>>>>> 7113517c
    "description": "Command line manager for teraslice jobs, assets, and cluster references.",
    "keywords": [
        "teraslice"
    ],
    "homepage": "https://github.com/terascope/teraslice/tree/master/packages/teraslice-cli#readme",
    "bugs": {
        "url": "https://github.com/terascope/teraslice/issues"
    },
    "repository": "git@github.com:terascope/teraslice.git",
    "license": "MIT",
    "author": "Terascope, LLC <info@terascope.io>",
    "main": "dist/src/command.js",
    "typings": "dist/src/index.d.ts",
    "bin": {
        "earl": "bin/teraslice-cli.js",
        "teraslice-cli": "bin/teraslice-cli.js"
    },
    "directories": {
        "lib": "dist/src",
        "test": "test"
    },
    "files": [
        "bin/**/*",
        "generator-templates/**/*",
        "dist/src/**/*"
    ],
    "scripts": {
        "build": "tsc --build",
        "build:watch": "yarn build --watch",
        "test": "ts-scripts test . --",
        "test:debug": "ts-scripts test --debug . --",
        "test:watch": "ts-scripts test --watch . --"
    },
    "dependencies": {
        "@terascope/fetch-github-release": "^0.7.6",
        "@terascope/utils": "^0.37.0",
        "chalk": "^4.1.0",
        "cli-table3": "^0.6.0",
        "easy-table": "^1.1.1",
        "execa": "^5.0.0",
        "fs-extra": "^9.1.0",
        "got": "^11.8.2",
        "js-yaml": "^4.0.0",
        "pretty-bytes": "^5.6.0",
        "prompts": "^2.4.1",
        "signale": "^1.4.0",
<<<<<<< HEAD
        "teraslice-client-js": "^0.38.0",
=======
        "teraslice-client-js": "^0.37.0",
>>>>>>> 7113517c
        "tmp": "^0.2.0",
        "tty-table": "^4.1.3",
        "yargs": "^16.2.0",
        "yeoman-environment": "^2.10.3",
        "yeoman-generator": "^4.13.0",
        "yo": "^3.1.1"
    },
    "devDependencies": {
        "@types/decompress": "^4.2.3",
        "@types/easy-table": "^0.0.32",
        "@types/js-yaml": "^4.0.0",
        "@types/prompts": "^2.0.9",
        "@types/signale": "^1.4.0",
        "@types/tmp": "^0.2.0",
        "@types/yargs": "^16.0.1",
        "@types/yeoman-assert": "^3.1.1",
        "@types/yeoman-environment": "^2.10.0",
        "@types/yeoman-generator": "^4.11.3",
        "decompress": "^4.2.1",
        "jest-fixtures": "^0.6.0",
        "nock": "^13.0.11",
        "yeoman-assert": "^3.1.1",
        "yeoman-test": "^2.7.0"
    },
    "publishConfig": {
        "access": "public",
        "registry": "https://registry.npmjs.org/"
    },
    "pkg": {
        "scripts": "cmds/**/*.js",
        "assets": [
            "package.json",
            "generators-templates/**/*"
        ]
    },
    "srcMain": "src/index.ts",
    "terascope": {
        "testSuite": "unit-a",
        "enableTypedoc": true
    }
}<|MERGE_RESOLUTION|>--- conflicted
+++ resolved
@@ -1,11 +1,7 @@
 {
     "name": "teraslice-cli",
     "displayName": "Teraslice CLI",
-<<<<<<< HEAD
     "version": "0.41.0",
-=======
-    "version": "0.40.0",
->>>>>>> 7113517c
     "description": "Command line manager for teraslice jobs, assets, and cluster references.",
     "keywords": [
         "teraslice"
@@ -52,11 +48,7 @@
         "pretty-bytes": "^5.6.0",
         "prompts": "^2.4.1",
         "signale": "^1.4.0",
-<<<<<<< HEAD
         "teraslice-client-js": "^0.38.0",
-=======
-        "teraslice-client-js": "^0.37.0",
->>>>>>> 7113517c
         "tmp": "^0.2.0",
         "tty-table": "^4.1.3",
         "yargs": "^16.2.0",
