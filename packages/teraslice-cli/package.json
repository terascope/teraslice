{
    "name": "teraslice-cli",
    "displayName": "Teraslice CLI",
    "version": "2.12.4",
    "description": "Command line manager for teraslice jobs, assets, and cluster references.",
    "keywords": [
        "teraslice"
    ],
    "homepage": "https://github.com/terascope/teraslice/tree/master/packages/teraslice-cli#readme",
    "bugs": {
        "url": "https://github.com/terascope/teraslice/issues"
    },
    "repository": "git@github.com:terascope/teraslice.git",
    "license": "MIT",
    "author": "Terascope, LLC <info@terascope.io>",
    "type": "module",
    "main": "dist/src/ts-cli.js",
    "typings": "dist/src/index.d.ts",
    "bin": {
        "earl": "bin/teraslice-cli.js",
        "teraslice-cli": "bin/teraslice-cli.js"
    },
    "directories": {
        "lib": "dist/src",
        "test": "test"
    },
    "files": [
        "bin/**/*",
        "generator-templates/**/*",
        "dist/src/ts-cli.js",
        "dist/src/helpers/esm-shims.js"
    ],
    "scripts": {
        "build": "tsc --build && yarn postbuild",
        "postbuild": "node build.js",
        "build:watch": "tsc --build --watch & node build.js --watch",
        "test": "node ../scripts/bin/ts-scripts test ../teraslice-cli --",
        "test:debug": "yarn workspace @terascope/scripts test --debug ../teraslice-cli --",
        "test:watch": "yarn workspace @terascope/scripts test --watch ../teraslice-cli --"
    },
    "dependencies": {
        "esbuild": "~0.25.8"
    },
    "devDependencies": {
        "@terascope/fetch-github-release": "~2.2.1",
        "@terascope/types": "~1.4.3",
<<<<<<< HEAD
        "@terascope/utils": "~1.10.0",
=======
        "@terascope/utils": "~1.9.4",
>>>>>>> 9e674cbf
        "@types/decompress": "~4.2.7",
        "@types/ejs": "~3.1.5",
        "@types/js-yaml": "~4.0.9",
        "@types/prompts": "~2.4.9",
        "@types/signale": "~1.4.7",
        "@types/tmp": "~0.2.6",
        "@types/yargs": "~17.0.33",
        "chalk": "~5.5.0",
        "cli-table3": "~0.6.5",
        "decompress": "~4.2.1",
        "diff": "~8.0.2",
        "easy-table": "~1.2.0",
        "ejs": "~3.1.10",
        "execa": "~9.6.0",
        "fs-extra": "~11.3.1",
        "globby": "~14.1.0",
        "jest-fixtures": "~0.6.0",
        "js-yaml": "~4.1.0",
        "nock": "~13.5.6",
        "pretty-bytes": "~7.0.0",
        "prompts": "~2.4.2",
        "signale": "~1.4.0",
<<<<<<< HEAD
        "teraslice-client-js": "~1.10.0",
=======
        "teraslice-client-js": "~1.9.4",
>>>>>>> 9e674cbf
        "tmp": "~0.2.3",
        "tty-table": "~4.2.3",
        "yargs": "~18.0.0"
    },
    "engines": {
        "node": ">=22.0.0",
        "yarn": ">=1.22.19"
    },
    "publishConfig": {
        "access": "public",
        "registry": "https://registry.npmjs.org/"
    },
    "pkg": {
        "scripts": "cmds/**/*.js",
        "assets": [
            "package.json",
            "generators-templates/**/*"
        ]
    },
    "srcMain": "src/index.ts",
    "terascope": {
        "testSuite": "unit",
        "enableTypedoc": true
    }
}<|MERGE_RESOLUTION|>--- conflicted
+++ resolved
@@ -44,11 +44,7 @@
     "devDependencies": {
         "@terascope/fetch-github-release": "~2.2.1",
         "@terascope/types": "~1.4.3",
-<<<<<<< HEAD
         "@terascope/utils": "~1.10.0",
-=======
-        "@terascope/utils": "~1.9.4",
->>>>>>> 9e674cbf
         "@types/decompress": "~4.2.7",
         "@types/ejs": "~3.1.5",
         "@types/js-yaml": "~4.0.9",
@@ -71,11 +67,7 @@
         "pretty-bytes": "~7.0.0",
         "prompts": "~2.4.2",
         "signale": "~1.4.0",
-<<<<<<< HEAD
         "teraslice-client-js": "~1.10.0",
-=======
-        "teraslice-client-js": "~1.9.4",
->>>>>>> 9e674cbf
         "tmp": "~0.2.3",
         "tty-table": "~4.2.3",
         "yargs": "~18.0.0"
