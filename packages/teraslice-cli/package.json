{
    "name": "teraslice-cli",
    "displayName": "Teraslice CLI",
<<<<<<< HEAD
    "version": "0.43.0-rc.1",
=======
    "version": "0.43.0",
>>>>>>> ee89e9c2
    "description": "Command line manager for teraslice jobs, assets, and cluster references.",
    "keywords": [
        "teraslice"
    ],
    "homepage": "https://github.com/terascope/teraslice/tree/master/packages/teraslice-cli#readme",
    "bugs": {
        "url": "https://github.com/terascope/teraslice/issues"
    },
    "repository": "git@github.com:terascope/teraslice.git",
    "license": "MIT",
    "author": "Terascope, LLC <info@terascope.io>",
    "main": "dist/src/command.js",
    "typings": "dist/src/index.d.ts",
    "bin": {
        "earl": "bin/teraslice-cli.js",
        "teraslice-cli": "bin/teraslice-cli.js"
    },
    "directories": {
        "lib": "dist/src",
        "test": "test"
    },
    "files": [
        "bin/**/*",
        "generator-templates/**/*",
        "dist/src/**/*"
    ],
    "scripts": {
        "build": "tsc --build",
        "build:watch": "yarn build --watch",
        "test": "ts-scripts test . --",
        "test:debug": "ts-scripts test --debug . --",
        "test:watch": "ts-scripts test --watch . --"
    },
    "dependencies": {
        "@terascope/fetch-github-release": "^0.7.7",
        "@terascope/utils": "^0.40.0-rc.1",
        "chalk": "^4.1.1",
        "cli-table3": "^0.6.0",
        "easy-table": "^1.1.1",
        "esbuild": "^0.12.7",
        "execa": "^5.1.0",
        "fs-extra": "^9.1.0",
        "got": "^11.8.2",
        "js-yaml": "^4.1.0",
        "pretty-bytes": "^5.6.0",
        "prompts": "^2.4.1",
        "signale": "^1.4.0",
        "teraslice-client-js": "^0.40.0-rc.1",
        "tmp": "^0.2.0",
        "tty-table": "^4.1.3",
        "yargs": "^17.0.1",
        "yeoman-environment": "^2.10.3",
        "yeoman-generator": "^4.13.0",
        "yo": "^3.1.1"
    },
    "devDependencies": {
        "@types/decompress": "^4.2.3",
        "@types/easy-table": "^0.0.32",
        "@types/js-yaml": "^4.0.1",
        "@types/prompts": "^2.0.13",
        "@types/signale": "^1.4.0",
        "@types/tmp": "^0.2.0",
        "@types/yargs": "^16.0.1",
        "@types/yeoman-assert": "^3.1.1",
        "@types/yeoman-environment": "^2.10.0",
        "@types/yeoman-generator": "^5.0.0",
        "decompress": "^4.2.1",
        "jest-fixtures": "^0.6.0",
        "nock": "^13.0.11",
        "yeoman-assert": "^3.1.1",
        "yeoman-test": "^2.7.0"
    },
    "engines": {
        "node": "^12.20.0 || >=14.17.0",
        "yarn": ">=1.16.0"
    },
    "publishConfig": {
        "access": "public",
        "registry": "https://registry.npmjs.org/"
    },
    "pkg": {
        "scripts": "cmds/**/*.js",
        "assets": [
            "package.json",
            "generators-templates/**/*"
        ]
    },
    "srcMain": "src/index.ts",
    "terascope": {
        "testSuite": "unit-a",
        "enableTypedoc": true
    }
}<|MERGE_RESOLUTION|>--- conflicted
+++ resolved
@@ -1,11 +1,7 @@
 {
     "name": "teraslice-cli",
     "displayName": "Teraslice CLI",
-<<<<<<< HEAD
-    "version": "0.43.0-rc.1",
-=======
     "version": "0.43.0",
->>>>>>> ee89e9c2
     "description": "Command line manager for teraslice jobs, assets, and cluster references.",
     "keywords": [
         "teraslice"
