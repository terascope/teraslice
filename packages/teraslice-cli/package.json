--- conflicted
+++ resolved
@@ -46,15 +46,11 @@
         "yo": "^2.0.5"
     },
     "devDependencies": {
-<<<<<<< HEAD
-        "jest-fixtures": "^0.6.0"
+        "jest-fixtures": "^0.6.0",
+        "yeoman-assert": "^3.1.1",
+        "yeoman-test": "^1.9.1"
     },
     "pkg": {
         "scripts": "cmds/**/*.js"
-=======
-        "jest-fixtures": "^0.6.0",
-        "yeoman-assert": "^3.1.1",
-        "yeoman-test": "^1.9.1"
->>>>>>> 0bce617d
     }
 }