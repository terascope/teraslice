--- conflicted
+++ resolved
@@ -42,14 +42,9 @@
         "esbuild": "~0.25.9"
     },
     "devDependencies": {
-        "@terascope/core-utils": "~2.0.0-dev.5",
+        "@terascope/core-utils": "~2.0.0-dev.6",
         "@terascope/fetch-github-release": "~2.2.1",
-<<<<<<< HEAD
-        "@terascope/types": "~2.0.0-dev.5",
-=======
         "@terascope/types": "~2.0.0-dev.6",
-        "@terascope/utils": "~2.0.0-dev.6",
->>>>>>> f6b1e20a
         "@types/decompress": "~4.2.7",
         "@types/ejs": "~3.1.5",
         "@types/js-yaml": "~4.0.9",
