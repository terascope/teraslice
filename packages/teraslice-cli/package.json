--- conflicted
+++ resolved
@@ -64,12 +64,8 @@
         "@types/decompress": "^4.2.3",
         "@types/easy-table": "^0.0.32",
         "@types/js-yaml": "^4.0.1",
-<<<<<<< HEAD
         "@types/lodash.set": "^4.3.6",
-        "@types/prompts": "^2.0.12",
-=======
         "@types/prompts": "^2.0.13",
->>>>>>> 822610e3
         "@types/signale": "^1.4.0",
         "@types/tmp": "^0.2.0",
         "@types/yargs": "^16.0.1",
