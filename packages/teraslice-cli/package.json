{
    "name": "teraslice-cli",
    "displayName": "Teraslice CLI",
<<<<<<< HEAD
    "version": "0.42.0-rc.1",
=======
    "version": "0.41.2",
>>>>>>> f2c53c4f
    "description": "Command line manager for teraslice jobs, assets, and cluster references.",
    "keywords": [
        "teraslice"
    ],
    "homepage": "https://github.com/terascope/teraslice/tree/master/packages/teraslice-cli#readme",
    "bugs": {
        "url": "https://github.com/terascope/teraslice/issues"
    },
    "repository": "git@github.com:terascope/teraslice.git",
    "license": "MIT",
    "author": "Terascope, LLC <info@terascope.io>",
    "main": "dist/src/command.js",
    "typings": "dist/src/index.d.ts",
    "bin": {
        "earl": "bin/teraslice-cli.js",
        "teraslice-cli": "bin/teraslice-cli.js"
    },
    "directories": {
        "lib": "dist/src",
        "test": "test"
    },
    "files": [
        "bin/**/*",
        "generator-templates/**/*",
        "dist/src/**/*"
    ],
    "scripts": {
        "build": "tsc --build",
        "build:watch": "yarn build --watch",
        "test": "ts-scripts test . --",
        "test:debug": "ts-scripts test --debug . --",
        "test:watch": "ts-scripts test --watch . --"
    },
    "dependencies": {
        "@terascope/fetch-github-release": "^0.7.7",
<<<<<<< HEAD
        "@terascope/utils": "^0.38.0-rc.1",
=======
        "@terascope/utils": "^0.38.1",
>>>>>>> f2c53c4f
        "chalk": "^4.1.1",
        "cli-table3": "^0.6.0",
        "easy-table": "^1.1.1",
        "esbuild": "^0.11.12",
        "execa": "^5.0.0",
        "fs-extra": "^9.1.0",
        "got": "^11.8.2",
        "js-yaml": "^4.1.0",
        "pretty-bytes": "^5.6.0",
        "prompts": "^2.4.1",
        "signale": "^1.4.0",
<<<<<<< HEAD
        "teraslice-client-js": "^0.39.0-rc.1",
=======
        "teraslice-client-js": "^0.38.2",
>>>>>>> f2c53c4f
        "tmp": "^0.2.0",
        "tty-table": "^4.1.3",
        "yargs": "^16.2.0",
        "yeoman-environment": "^2.10.3",
        "yeoman-generator": "^4.13.0",
        "yo": "^3.1.1"
    },
    "devDependencies": {
        "@types/decompress": "^4.2.3",
        "@types/easy-table": "^0.0.32",
        "@types/js-yaml": "^4.0.1",
        "@types/prompts": "^2.0.11",
        "@types/signale": "^1.4.0",
        "@types/tmp": "^0.2.0",
        "@types/yargs": "^16.0.1",
        "@types/yeoman-assert": "^3.1.1",
        "@types/yeoman-environment": "^2.10.0",
        "@types/yeoman-generator": "^4.11.3",
        "decompress": "^4.2.1",
        "jest-fixtures": "^0.6.0",
        "nock": "^13.0.11",
        "yeoman-assert": "^3.1.1",
        "yeoman-test": "^2.7.0"
    },
    "publishConfig": {
        "access": "public",
        "registry": "https://registry.npmjs.org/"
    },
    "pkg": {
        "scripts": "cmds/**/*.js",
        "assets": [
            "package.json",
            "generators-templates/**/*"
        ]
    },
    "srcMain": "src/index.ts",
    "terascope": {
        "testSuite": "unit-a",
        "enableTypedoc": true
    }
}<|MERGE_RESOLUTION|>--- conflicted
+++ resolved
@@ -1,11 +1,7 @@
 {
     "name": "teraslice-cli",
     "displayName": "Teraslice CLI",
-<<<<<<< HEAD
     "version": "0.42.0-rc.1",
-=======
-    "version": "0.41.2",
->>>>>>> f2c53c4f
     "description": "Command line manager for teraslice jobs, assets, and cluster references.",
     "keywords": [
         "teraslice"
@@ -41,11 +37,7 @@
     },
     "dependencies": {
         "@terascope/fetch-github-release": "^0.7.7",
-<<<<<<< HEAD
-        "@terascope/utils": "^0.38.0-rc.1",
-=======
-        "@terascope/utils": "^0.38.1",
->>>>>>> f2c53c4f
+        "@terascope/utils": "^0.39.0-rc.0",
         "chalk": "^4.1.1",
         "cli-table3": "^0.6.0",
         "easy-table": "^1.1.1",
@@ -57,11 +49,7 @@
         "pretty-bytes": "^5.6.0",
         "prompts": "^2.4.1",
         "signale": "^1.4.0",
-<<<<<<< HEAD
         "teraslice-client-js": "^0.39.0-rc.1",
-=======
-        "teraslice-client-js": "^0.38.2",
->>>>>>> f2c53c4f
         "tmp": "^0.2.0",
         "tty-table": "^4.1.3",
         "yargs": "^16.2.0",
