import { v4 as uuidV4 } from 'uuid';
<<<<<<< HEAD
import path from 'node:path';
import { ControllerState, SlicerStats } from 'teraslice-client-js';
import Config from '../../src/helpers/config.js';
=======
import path from 'path';
import { Teraslice } from '@terascope/types';
import Config from '../../src/helpers/config';
>>>>>>> 47dc9bc6

export function makeJobIds(n: number): string[] {
    return [...new Array(n)].map(() => uuidV4());
}

export function getJobExecution(jobId: string) {
    return {
        active: true,
        analytics: true,
        performance_metrics: false,
        assets: [
            '35c4b4a3ae68c422d8fd98f1228cd461d2087c1c',
            '4bb1c4e6fa29c74de2a97b5b9d0f20a7ce6745b2'
        ],
        autorecover: false,
        lifecycle: 'persistent',
        max_retries: 3,
        name: 'test-job',
        operations: [
            {
                _op: 'read_data',
                start: '2020-01-01',
                format: 'isoBetween',
                size: 100000
            },
            {
                _op: 'noop'
            }
        ],
        apis: [],
        probation_window: 300000,
        slicers: 1,
        workers: 2,
        stateful: false,
        labels: null,
        env_vars: {},
        ephemeral_storage: false,
        pod_spec_override: {},
        volumes: [],
        _created: new Date().toISOString(),
        job_id: jobId,
        _context: 'ex',
        _updated: new Date().toISOString(),
        ex_id: jobId,
        metadata: {},
        _status: 'running',
        _has_errors: false,
        _slicer_stats: {},
        _failureReason: '',
        slicer_port: 45680,
        slicer_hostname: '10.33.194.86'
    };
}

export function clusterControllers(jobIds: string[]): Teraslice.ExecutionList {
    return jobIds.map((id) => {
        const slicerStats: Teraslice.ExecutionAnalyticsResponse = {
            ex_id: `${id}-ex-id`,
            job_id: id,
            processed: Math.round(Math.random() * 100),
            failed: 0,
            queued: Math.round(Math.random() * 100),
            subslices: 0,
            slice_range_expansion: 0,
            subslice_by_key: 0,
            started: new Date().toISOString(),
            job_duration: 10000,
            name: 'test-job',
            workers_joined: 5,
            workers_disconnected: 0,
            workers_reconnected: 0,
            workers_available: 0,
            workers_active: 2,
            slicers: 1,
            queuing_complete: ''
        };

        return slicerStats;
    });
}

export function testJobConfig(id: string) {
    return {
        name: 'test-job',
        lifecycle: 'persistent',
        workers: 1,
        assets: [
            'asset1:2.7.4',
            'asset2:0.14.1'
        ],
        operations: [
            {
                _op: 'read_data',
                start: '2020-01-01',
                format: 'isoBetween',
                size: 100000
            },
            {
                _op: 'noop'
            }
        ],
        _created: '2021-08-25T19:49:55.956Z',
        job_id: id,
        _context: 'job',
        _updated: '2023-06-21T21:14:14.208Z'
    };
}

export function buildCLIConfig(action: string, overwrite = {}) {
    let testArgs = {
        _: ['jobs', action],
        'config-dir': path.join(__dirname, '..', 'fixtures', 'job_saves'),
        d: path.join(__dirname, '..', 'fixtures', 'job_saves'),
        configDir: path.join(__dirname, '..', 'fixtures', 'job_saves'),
        output: 'txt',
        o: 'txt',
        status: [],
        yes: false,
        y: false,
        $0: '/usr/local/bin/earl',
        'cluster-alias': 'testerTest',
        clusterAlias: 'testerTest'
    };

    testArgs = Object.assign(testArgs, overwrite);

    return new Config(testArgs);
}<|MERGE_RESOLUTION|>--- conflicted
+++ resolved
@@ -1,13 +1,7 @@
 import { v4 as uuidV4 } from 'uuid';
-<<<<<<< HEAD
 import path from 'node:path';
-import { ControllerState, SlicerStats } from 'teraslice-client-js';
+import { Teraslice } from '@terascope/types';
 import Config from '../../src/helpers/config.js';
-=======
-import path from 'path';
-import { Teraslice } from '@terascope/types';
-import Config from '../../src/helpers/config';
->>>>>>> 47dc9bc6
 
 export function makeJobIds(n: number): string[] {
     return [...new Array(n)].map(() => uuidV4());
