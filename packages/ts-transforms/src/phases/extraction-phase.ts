--- conflicted
+++ resolved
@@ -1,8 +1,4 @@
 
-<<<<<<< HEAD
-=======
-import _ from 'lodash';
->>>>>>> 4b338f48
 import { DataEntity } from '@terascope/utils';
 import { hasKeys } from './utils';
 import {
