--- conflicted
+++ resolved
@@ -1,11 +1,7 @@
 {
     "name": "ts-transforms",
     "displayName": "TS Transforms",
-<<<<<<< HEAD
     "version": "0.42.1",
-=======
-    "version": "0.42.0",
->>>>>>> 65e96d06
     "description": "An ETL framework built upon xlucene-evaluator",
     "homepage": "https://github.com/terascope/teraslice/tree/master/packages/ts-transforms#readme",
     "bugs": {
