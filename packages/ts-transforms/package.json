{
    "name": "ts-transforms",
    "displayName": "TS Transforms",
<<<<<<< HEAD
    "version": "0.57.0-rc.1",
=======
    "version": "0.56.4",
>>>>>>> f2c53c4f
    "description": "An ETL framework built upon xlucene-evaluator",
    "homepage": "https://github.com/terascope/teraslice/tree/master/packages/ts-transforms#readme",
    "bugs": {
        "url": "https://github.com/terascope/teraslice/issues"
    },
    "repository": {
        "type": "git",
        "url": "git+https://github.com/terascope/teraslice.git"
    },
    "license": "MIT",
    "author": "Terascope, LLC <info@terascope.io>",
    "main": "dist/src/index.js",
    "typings": "dist/src/index.d.ts",
    "bin": {
        "ts-match": "./bin/ts-transform.js",
        "ts-transform": "./bin/ts-transform.js"
    },
    "directories": {
        "lib": "dist/src",
        "test": "test"
    },
    "files": [
        "dist/src/**/*",
        "bin/*"
    ],
    "scripts": {
        "build": "tsc --build",
        "build:watch": "yarn build --watch",
        "test": "ts-scripts test . --",
        "test:debug": "ts-scripts test --debug . --",
        "test:watch": "ts-scripts test --watch . --"
    },
    "dependencies": {
<<<<<<< HEAD
        "@terascope/data-mate": "^0.28.0-rc.1",
        "@terascope/types": "^0.9.0-rc.1",
        "@terascope/utils": "^0.38.0-rc.1",
=======
        "@terascope/data-mate": "^0.27.4",
        "@terascope/types": "^0.8.0",
        "@terascope/utils": "^0.38.1",
>>>>>>> f2c53c4f
        "awesome-phonenumber": "^2.49.0",
        "graphlib": "^2.1.8",
        "is-ip": "^3.1.0",
        "jexl": "^2.2.2",
        "nanoid": "^3.1.21",
        "valid-url": "^1.0.9",
        "validator": "^13.6.0",
        "yargs": "^16.2.0"
    },
    "devDependencies": {
        "@types/graphlib": "^2.1.7",
        "@types/jexl": "^2.2.0",
        "@types/valid-url": "^1.0.2",
        "@types/validator": "^13.1.3",
        "@types/yargs": "^16.0.1",
        "execa": "^5.0.0"
    },
    "engines": {
        "node": ">=10.16.0"
    },
    "publishConfig": {
        "access": "public",
        "registry": "https://registry.npmjs.org/"
    },
    "srcMain": "src/index.ts",
    "terascope": {
        "enableTypedoc": true,
        "testSuite": "unit-b"
    }
}<|MERGE_RESOLUTION|>--- conflicted
+++ resolved
@@ -1,11 +1,7 @@
 {
     "name": "ts-transforms",
     "displayName": "TS Transforms",
-<<<<<<< HEAD
     "version": "0.57.0-rc.1",
-=======
-    "version": "0.56.4",
->>>>>>> f2c53c4f
     "description": "An ETL framework built upon xlucene-evaluator",
     "homepage": "https://github.com/terascope/teraslice/tree/master/packages/ts-transforms#readme",
     "bugs": {
@@ -39,15 +35,9 @@
         "test:watch": "ts-scripts test --watch . --"
     },
     "dependencies": {
-<<<<<<< HEAD
         "@terascope/data-mate": "^0.28.0-rc.1",
         "@terascope/types": "^0.9.0-rc.1",
-        "@terascope/utils": "^0.38.0-rc.1",
-=======
-        "@terascope/data-mate": "^0.27.4",
-        "@terascope/types": "^0.8.0",
-        "@terascope/utils": "^0.38.1",
->>>>>>> f2c53c4f
+        "@terascope/utils": "^0.39.0-rc.0",
         "awesome-phonenumber": "^2.49.0",
         "graphlib": "^2.1.8",
         "is-ip": "^3.1.0",
