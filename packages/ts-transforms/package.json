{
    "name": "ts-transforms",
    "displayName": "TS Transforms",
<<<<<<< HEAD
    "version": "0.57.0-rc.2",
=======
    "version": "0.57.0",
>>>>>>> 334b6cd2
    "description": "An ETL framework built upon xlucene-evaluator",
    "homepage": "https://github.com/terascope/teraslice/tree/master/packages/ts-transforms#readme",
    "bugs": {
        "url": "https://github.com/terascope/teraslice/issues"
    },
    "repository": {
        "type": "git",
        "url": "git+https://github.com/terascope/teraslice.git"
    },
    "license": "MIT",
    "author": "Terascope, LLC <info@terascope.io>",
    "main": "dist/src/index.js",
    "typings": "dist/src/index.d.ts",
    "bin": {
        "ts-match": "./bin/ts-transform.js",
        "ts-transform": "./bin/ts-transform.js"
    },
    "directories": {
        "lib": "dist/src",
        "test": "test"
    },
    "files": [
        "dist/src/**/*",
        "bin/*"
    ],
    "scripts": {
        "build": "tsc --build",
        "build:watch": "yarn build --watch",
        "test": "ts-scripts test . --",
        "test:debug": "ts-scripts test --debug . --",
        "test:watch": "ts-scripts test --watch . --"
    },
    "dependencies": {
<<<<<<< HEAD
        "@terascope/data-mate": "^0.28.0-rc.2",
        "@terascope/types": "^0.9.0-rc.2",
        "@terascope/utils": "^0.39.0-rc.0",
=======
        "@terascope/data-mate": "^0.28.0",
        "@terascope/types": "^0.9.0",
        "@terascope/utils": "^0.39.0",
>>>>>>> 334b6cd2
        "awesome-phonenumber": "^2.49.0",
        "graphlib": "^2.1.8",
        "is-ip": "^3.1.0",
        "jexl": "^2.2.2",
        "nanoid": "^3.1.21",
        "valid-url": "^1.0.9",
        "validator": "^13.6.0",
        "yargs": "^16.2.0"
    },
    "devDependencies": {
        "@types/graphlib": "^2.1.7",
        "@types/jexl": "^2.2.0",
        "@types/valid-url": "^1.0.2",
        "@types/validator": "^13.1.3",
        "@types/yargs": "^16.0.1",
        "execa": "^5.0.0"
    },
    "engines": {
        "node": "^12.20.0 || >=14.17.0",
        "yarn": ">=1.16.0"
    },
    "publishConfig": {
        "access": "public",
        "registry": "https://registry.npmjs.org/"
    },
    "srcMain": "src/index.ts",
    "terascope": {
        "enableTypedoc": true,
        "testSuite": "unit-b"
    }
}<|MERGE_RESOLUTION|>--- conflicted
+++ resolved
@@ -1,11 +1,7 @@
 {
     "name": "ts-transforms",
     "displayName": "TS Transforms",
-<<<<<<< HEAD
-    "version": "0.57.0-rc.2",
-=======
     "version": "0.57.0",
->>>>>>> 334b6cd2
     "description": "An ETL framework built upon xlucene-evaluator",
     "homepage": "https://github.com/terascope/teraslice/tree/master/packages/ts-transforms#readme",
     "bugs": {
@@ -39,15 +35,9 @@
         "test:watch": "ts-scripts test --watch . --"
     },
     "dependencies": {
-<<<<<<< HEAD
-        "@terascope/data-mate": "^0.28.0-rc.2",
-        "@terascope/types": "^0.9.0-rc.2",
-        "@terascope/utils": "^0.39.0-rc.0",
-=======
         "@terascope/data-mate": "^0.28.0",
         "@terascope/types": "^0.9.0",
         "@terascope/utils": "^0.39.0",
->>>>>>> 334b6cd2
         "awesome-phonenumber": "^2.49.0",
         "graphlib": "^2.1.8",
         "is-ip": "^3.1.0",
