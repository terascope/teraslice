--- conflicted
+++ resolved
@@ -1,11 +1,7 @@
 {
     "name": "ts-transforms",
     "displayName": "TS Transforms",
-<<<<<<< HEAD
-    "version": "0.63.8-rc.1",
-=======
     "version": "0.63.8",
->>>>>>> 96675bad
     "description": "An ETL framework built upon xlucene-evaluator",
     "homepage": "https://github.com/terascope/teraslice/tree/master/packages/ts-transforms#readme",
     "bugs": {
@@ -39,15 +35,9 @@
         "test:watch": "ts-scripts test --watch . --"
     },
     "dependencies": {
-<<<<<<< HEAD
-        "@terascope/data-mate": "^0.34.8-rc.1",
-        "@terascope/types": "^0.10.1",
-        "@terascope/utils": "^0.42.5",
-=======
         "@terascope/data-mate": "^0.34.8",
         "@terascope/types": "^0.10.2",
         "@terascope/utils": "^0.42.6",
->>>>>>> 96675bad
         "awesome-phonenumber": "^2.59.0",
         "graphlib": "^2.1.8",
         "is-ip": "^3.1.0",
