{
    "name": "ts-transforms",
    "displayName": "TS Transforms",
    "version": "0.38.0",
    "description": "An ETL framework built upon xlucene-evaluator",
    "homepage": "https://github.com/terascope/teraslice/tree/master/packages/ts-transforms#readme",
    "bugs": {
        "url": "https://github.com/terascope/teraslice/issues"
    },
    "repository": {
        "type": "git",
        "url": "git+https://github.com/terascope/teraslice.git"
    },
    "license": "MIT",
    "author": "Terascope, LLC <info@terascope.io>",
    "main": "dist/src/index.js",
    "typings": "dist/src/index.d.ts",
    "bin": {
        "ts-match": "./bin/ts-transform.js",
        "ts-transform": "./bin/ts-transform.js"
    },
    "directories": {
        "lib": "dist/src",
        "test": "test"
    },
    "files": [
        "dist/src/**/*",
        "bin/*"
    ],
    "scripts": {
        "build": "tsc --build",
        "build:watch": "yarn build --watch",
        "test": "ts-scripts test . --",
        "test:debug": "ts-scripts test --debug . --",
        "test:watch": "ts-scripts test --watch . --"
    },
    "dependencies": {
        "@terascope/data-mate": "^0.9.0",
        "@terascope/types": "^0.3.0",
<<<<<<< HEAD
        "@terascope/utils": "^0.27.0",
        "awesome-phonenumber": "^2.29.0",
=======
        "@terascope/utils": "^0.26.2",
        "awesome-phonenumber": "^2.31.0",
>>>>>>> 95271b05
        "graphlib": "^2.1.8",
        "jexl": "^2.2.2",
        "shortid": "^2.2.14",
        "valid-url": "^1.0.9",
        "validator": "^13.0.0",
        "yargs": "^15.3.1"
    },
    "devDependencies": {
        "@types/graphlib": "^2.1.5",
        "@types/jexl": "^2.2.0",
        "@types/shortid": "^0.0.29",
        "@types/valid-url": "^1.0.2",
        "@types/validator": "^13.0.0",
        "@types/yargs": "^15.0.1",
        "execa": "^4.0.0"
    },
    "engines": {
        "node": ">=8.0.0"
    },
    "publishConfig": {
        "access": "public",
        "registry": "https://registry.npmjs.org/"
    },
    "srcMain": "src/index.ts",
    "terascope": {
        "enableTypedoc": true,
        "testSuite": "unit-b"
    }
}<|MERGE_RESOLUTION|>--- conflicted
+++ resolved
@@ -37,13 +37,8 @@
     "dependencies": {
         "@terascope/data-mate": "^0.9.0",
         "@terascope/types": "^0.3.0",
-<<<<<<< HEAD
         "@terascope/utils": "^0.27.0",
-        "awesome-phonenumber": "^2.29.0",
-=======
-        "@terascope/utils": "^0.26.2",
         "awesome-phonenumber": "^2.31.0",
->>>>>>> 95271b05
         "graphlib": "^2.1.8",
         "jexl": "^2.2.2",
         "shortid": "^2.2.14",
