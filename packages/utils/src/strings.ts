--- conflicted
+++ resolved
@@ -1,12 +1,9 @@
-<<<<<<< HEAD
 import validator from 'validator';
-=======
 import {
     trim as lTrim,
     trimEnd as lTrimEnd,
     trimStart as lTrimStart
 } from 'lodash';
->>>>>>> 666781fd
 import { MACDelimiter } from '@terascope/types';
 import { isArrayLike, includes } from './arrays';
 import { getTypeOf } from './deps';
