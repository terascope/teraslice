import validator from 'validator';
import parser from 'datemath-parser';
import parseDate from 'date-fns/parse';
import formatDate from 'date-fns/lightFormat';
import {
    differenceInMilliseconds,
    differenceInSeconds,
    differenceInMinutes,
    differenceInHours,
    differenceInDays,
    differenceInCalendarDays,
    differenceInBusinessDays,
    differenceInWeeks,
    differenceInCalendarISOWeeks,
    differenceInMonths,
    differenceInCalendarMonths,
    differenceInQuarters,
    differenceInCalendarQuarters,
    differenceInYears,
    differenceInCalendarYears,
    differenceInCalendarISOWeekYears,
    differenceInISOWeekYears,
    intervalToDuration,
    formatISODuration,
    isFuture as _isFuture,
    isPast as _isPast,
    isLeapYear as _isLeapYear,
    isToday as _isToday,
    isTomorrow as _isTomorrow,
    isYesterday as _isYesterday,
    add,
    sub,
    isBefore as _isBefore,
    isAfter as _isAfter
} from 'date-fns';
import { DateFormat, ISO8601DateSegment, TimeBetweenFormats } from '@terascope/types';
import { getTimezoneOffset as tzOffset } from 'date-fns-tz';
import { getTypeOf } from './deps';
import {
    bigIntToJSON, isNumber, toInteger, isInteger, inNumberRange
} from './numbers';
import { isString } from './strings';
import { isBoolean } from './booleans';

// date-fns doesn't handle utc correctly here
// https://github.com/date-fns/date-fns/issues/376
// https://github.com/date-fns/date-fns/blob/d0efa9eae1cf05c0e27461296b537b9dd46283d4/src/format/index.js#L399-L403
export const timezoneOffset = new Date().getTimezoneOffset() * 60_000;

/**
 * A helper function for making an ISODate string
 */
export function makeISODate(value?: Date|number|string|null|undefined): string {
    if (value == null) return new Date().toISOString();
    const date = getValidDate(value);
    if (date === false) {
        throw new Error(`Invalid date ${date}`);
    }
    return date.toISOString();
}

/** A simplified implementation of moment(new Date(val)).isValid() */
export function isValidDate(val: unknown): boolean {
    return getValidDate(val as any) !== false;
}

/**
 * Coerces value into a valid date, returns false if it is invalid
*/
export function getValidDate(val: unknown): Date | false {
    if (val == null || isBoolean(val)) return false;
    if (val instanceof Date) {
        if (!isValidDateInstance(val)) {
            return false;
        }
        return val;
    }

    if (typeof val === 'bigint') {
        // eslint-disable-next-line no-param-reassign
        val = bigIntToJSON(val);
        if (typeof val === 'string') return false;
    }

    if (typeof val === 'number' && (!Number.isSafeInteger(val))) {
        return false;
    }

    const d = new Date(val as string);
    if (isValidDateInstance(d)) return d;
    return false;
}

/**
 * Returns a valid date or throws, {@see getValidDate}
*/
export function getValidDateOrThrow(val: unknown): Date {
    const date = getValidDate(val as any);
    if (date === false) {
        throw new TypeError(`Expected ${val} (${getTypeOf(val)}) to be in a standard date format`);
    }
    return date;
}

/**
 * Returns a valid date or throws, {@see getValidDate}
*/
export function getValidDateOrNumberOrThrow(val: unknown): Date|number {
    if (typeof val === 'number' && (!Number.isSafeInteger(val))) {
        return val;
    }

    const date = getValidDate(val as any);
    if (date === false) {
        throw new TypeError(`Expected ${val} (${getTypeOf(val)}) to be in a standard date format`);
    }
    return date;
}

export function isValidDateInstance(val: unknown): val is Date {
    // this has to use isNaN not Number.isNaN
    return val instanceof Date && !isNaN(val as any);
}

/** Ensure unix time */
export function getTime(val?: string|number|Date): number | false {
    if (val == null) return Date.now();
    const result = getValidDate(val);
    if (result === false) return false;
    return result.getTime();
}

export function getUnixTime(val?: string|number|Date): number | false {
    const time = getTime(val);
    if (time !== false) return Math.floor(time / 1000);
    return time;
}

/**
 * Checks to see if an input is a unix time
*/
export function isUnixTime(input: unknown, allowBefore1970 = true): input is number {
    const value = toInteger(input);
    if (value === false) return false;
    if (allowBefore1970) return true;
    return value >= 0;
}

/**
 * A functional version of isUnixTime
*/
export function isUnixTimeFP(allowBefore1970?: boolean) {
    return function _isUnixTime(input: unknown): input is number {
        return isUnixTime(input, allowBefore1970);
    };
}

/**
 * Checks to see if an input is a ISO 8601 date
*/
export function isISO8601(input: unknown): input is string {
    if (!isString(input)) return false;

    return validator.isISO8601(input);
}

/**
 * Convert a value to an ISO 8601 date string.
 * This should be used over makeISODate
*/
export function toISO8061(value: unknown): string {
    if (isNumber(value)) {
        return new Date(value).toISOString();
    }

    return makeISODate(value as any);
}

/**
 * Returns a function to trim the ISO 8601 date segment, this useful
 * for creating yearly, monthly, daily or hourly dates
*/
export function trimISODateSegment(segment: ISO8601DateSegment): (input: unknown) => number {
    return function _trimISODate(input) {
        const date = getValidDateOrThrow(input);

        if (segment === ISO8601DateSegment.hourly) {
            return new Date(
                date.getUTCFullYear(),
                date.getUTCMonth(),
                date.getUTCDate(),
                date.getUTCHours(),
                0,
                0,
                0
            ).getTime() - timezoneOffset;
        }

        if (segment === ISO8601DateSegment.daily) {
            return new Date(
                date.getUTCFullYear(),
                date.getUTCMonth(),
                date.getUTCDate(),
                0,
                0,
                0,
                0
            ).getTime() - timezoneOffset;
        }

        if (segment === ISO8601DateSegment.monthly) {
            return new Date(
                date.getUTCFullYear(),
                date.getUTCMonth(),
                1,
                0,
                0,
                0,
                0
            ).getTime() - timezoneOffset;
        }

        if (segment === ISO8601DateSegment.yearly) {
            return new Date(
                date.getUTCFullYear(),
                0,
                1,
                0,
                0,
                0,
                0
            ).getTime() - timezoneOffset;
        }

        throw new Error(`Invalid segment "${segment}" given`);
    };
}

/**
 * track a timeout to see if it expires
 * @returns a function that will returns false if the time elapsed
 */
export function trackTimeout(timeoutMs: number): () => number | false {
    const startTime = Date.now();

    return (): false | number => {
        const elapsed = Date.now() - startTime;
        if (timeoutMs > -1 && elapsed > timeoutMs) {
            return elapsed;
        }
        return false;
    };
}

/** converts smaller than a week milliseconds to human readable time */
export function toHumanTime(ms: number): string {
    const ONE_SEC = 1000;
    const ONE_MIN = ONE_SEC * 60;
    const ONE_HOUR = ONE_MIN * 60;
    const ONE_DAY = ONE_HOUR * 24;
    const minOver = 1.5;
    if (ms > ONE_DAY * minOver && ms < ONE_DAY * 7) {
        return `~${Math.round((ms * 100) / ONE_DAY) / 100}day`;
    }
    if (ms > ONE_HOUR * minOver) return `~${Math.round((ms * 100) / ONE_HOUR) / 100}hr`;
    if (ms > ONE_MIN * minOver) return `~${Math.round((ms * 100) / ONE_MIN) / 100}min`;
    if (ms > ONE_SEC * minOver) {
        return `~${Math.round((ms * 100) / ONE_SEC) / 100}sec`;
    }
    if (ms < ONE_SEC * minOver) {
        return `${Math.round(ms)}ms`;
    }
    return `~${Math.round((ms * 100) / ONE_DAY) / 100}day`;
}

export function parseCustomDateFormat(
    value: unknown,
    format: string,
    referenceDate: Date
): number {
    if (typeof value !== 'string') {
        throw new Error(`Expected string for formatted date fields, got ${value}`);
    }

    const date = parseDate(value, format, referenceDate);
    if (!isValidDateInstance(date)) {
        throw new Error(`Expected value ${value} to be a date string with format ${format}`);
    }

    // need subtract the date offset here to
    // in order to deal with UTC time
    return date.getTime() - (date.getTimezoneOffset() * 60_000);
}

/**
 * Parse a date value (that has already been validated)
 * and return the epoch millis time.
*/
export function parseDateValue(
    value: unknown,
    format: DateFormat|string|undefined,
    referenceDate: Date
): number {
    if (format === DateFormat.epoch || format === DateFormat.seconds) {
        const int = toInteger(value);
        if (int === false) {
            throw new Error(`Expected value ${value} to be a valid time`);
        }
        return Math.floor(int * 1000);
    }

    if (format && !(format in DateFormat)) {
        return parseCustomDateFormat(value, format, referenceDate);
    }

    const result = getTime(value as any);
    if (result === false) {
        throw new Error(`Expected value ${value} to be a valid date`);
    }
    return result;
}

/**
 * Format the parsed date value
*/
export function formatDateValue(
    value: Date|number,
    format: DateFormat|string|undefined,
): string|number {
    if (format === DateFormat.epoch_millis || format === DateFormat.milliseconds) {
        return value instanceof Date ? value.getTime() : value;
    }

    if (format === DateFormat.epoch || format === DateFormat.seconds) {
        const ms = value instanceof Date ? value.getTime() : value;
        return Math.floor(ms / 1000);
    }

    if (format && !(format in DateFormat)) {
        const ms = value instanceof Date ? value.getTime() : value;
        // need add our offset here to
        // in order to deal with UTC time
        return formatDate(ms + timezoneOffset, format);
    }

    if (value instanceof Date) return value.toISOString();
    return new Date(value).toISOString();
}

const _getDurationFunc = {
    milliseconds: differenceInMilliseconds,
    seconds: differenceInSeconds,
    minutes: differenceInMinutes,
    hours: differenceInHours,
    days: differenceInDays,
    calendarDays: differenceInCalendarDays,
    businessDays: differenceInBusinessDays,
    weeks: differenceInWeeks,
    calendarWeeks: differenceInCalendarISOWeeks,
    months: differenceInMonths,
    calendarMonths: differenceInCalendarMonths,
    quarters: differenceInQuarters,
    calendarQuarters: differenceInCalendarQuarters,
    years: differenceInYears,
    calendarYears: differenceInCalendarYears,
    calendarISOWeekYears: differenceInCalendarISOWeekYears,
    ISOWeekYears: differenceInISOWeekYears
};

export interface GetTimeBetweenArgs {
    start?: Date | string | number;
    end?: Date | string | number;
    format: TimeBetweenFormats;
}

export function getTimeBetween(
    input: unknown,
    args: GetTimeBetweenArgs
): string | number {
    const { format, start, end } = args;

    if (start == null && end == null) {
        throw Error('Must provide a start or an end argument');
    }

    let time1;
    let time2;

    if (start) {
        time1 = start;
        time2 = input;
    }

    if (end) {
        time1 = input;
        time2 = end;
    }

    const date1 = getValidDate(time1 as Date);
    const date2 = getValidDate(time2 as Date);

    if (date1 === false || date2 === false) {
        throw Error('Could not parse date values into dates');
    }

    if (format === 'ISODuration') {
        return formatISODuration(intervalToDuration({
            start: date1,
            end: date2
        }));
    }

    return _getDurationFunc[format](date2, date1);
}

/**
 * A functional version of getTimeBetween
*/
export function getTimeBetweenFP(args: GetTimeBetweenArgs) {
    return function _getTimeBetween(input: unknown): string | number {
        return getTimeBetween(input, args);
    };
}

export function isSunday(input: unknown): boolean {
    const date = getValidDate(input as any);
    if (!date) return false;

    return date.getDay() === 0;
}

export function isMonday(input: unknown): boolean {
    const date = getValidDate(input as any);
    if (!date) return false;

    return date.getDay() === 1;
}

export function isTuesday(input: unknown): boolean {
    const date = getValidDate(input as any);
    if (!date) return false;

    return date.getDay() === 2;
}

export function isWednesday(input: unknown): boolean {
    const date = getValidDate(input as any);
    if (!date) return false;

    return date.getDay() === 3;
}

export function isThursday(input: unknown): boolean {
    const date = getValidDate(input as any);
    if (!date) return false;

    return date.getDay() === 4;
}

export function isFriday(input: unknown): boolean {
    const date = getValidDate(input as any);
    if (!date) return false;

    return date.getDay() === 5;
}

export function isSaturday(input: unknown): boolean {
    const date = getValidDate(input as any);
    if (!date) return false;

    return date.getDay() === 6;
}

export function isWeekday(input: unknown): boolean {
    const date = getValidDate(input as any);
    if (!date) return false;

    const day = date.getDay();
    return day >= 1 && day <= 5;
}

export function isWeekend(input: unknown): boolean {
    const date = getValidDate(input as any);
    if (!date) return false;

    const day = date.getDay();
    return day === 0 || day === 6;
}

export function isFuture(input: unknown): boolean {
    const date = getValidDate(input as any);
    if (!date) return false;

    return _isFuture(date);
}

export function isPast(input: unknown): boolean {
    const date = getValidDate(input as any);
    if (!date) return false;

    return _isPast(date);
}

export function isLeapYear(input: unknown): boolean {
    const date = getValidDate(input as any);
    if (!date) return false;

    return _isLeapYear(date);
}

export function isTomorrow(input: unknown): boolean {
    const date = getValidDate(input as any);
    if (!date) return false;

    return _isTomorrow(date);
}

export function isToday(input: unknown): boolean {
    const date = getValidDate(input as any);
    if (!date) return false;

    return _isToday(date);
}

export function isYesterday(input: unknown): boolean {
    const date = getValidDate(input as any);
    if (!date) return false;

    return _isYesterday(date);
}

export type AdjustDateArgs = {
    readonly expr: string;
}|{
    readonly years?: number;
    readonly months?: number;
    readonly weeks?: number;
    readonly days?: number;
    readonly hours?: number;
    readonly minutes?: number;
    readonly seconds?: number;
    readonly milliseconds?: number;
}

export function addToDate(input: unknown, args: AdjustDateArgs): number {
    const date = getValidDate(input as any);

    if (date === false) {
        throw new TypeError(`Expected ${input} (${getTypeOf(input)}) to be a standard date value`);
    }

    if ('expr' in args) {
        return parser.parse(`now+${args.expr}`, date);
    }

    return add(date, args).getTime();
}

export function addToDateFP(args: AdjustDateArgs): (input: unknown) => number {
    return function _addToDateFP(input: unknown): number {
        return addToDate(input, args);
    };
}

export function subtractFromDate(input: unknown, args: AdjustDateArgs): number {
    const date = getValidDate(input as any);

    if (date === false) {
        throw new TypeError(`Expected ${input} (${getTypeOf(input)}) to be a standard date value`);
    }

    if ('expr' in args) {
        return parser.parse(`now-${args.expr}`, date);
    }

    return sub(date, args).getTime();
}

export function subtractFromDateFP(args: AdjustDateArgs): (input: unknown) => number {
    return function _subtractFromDateFP(input: unknown): number {
        return subtractFromDate(input, args);
    };
}

export function isBefore(input: unknown, date: Date | string | number): boolean {
    const date1 = getValidDate(input as Date);
    const date2 = getValidDate(date);

    if (date1 && date2) {
        return _isBefore(date1, date2);
    }

    return false;
}

export function isAfter(input: unknown, date: Date | string | number): boolean {
    const date1 = getValidDate(input as Date);
    const date2 = getValidDate(date);

    if (date1 && date2) {
        return _isAfter(date1, date2);
    }

    return false;
}

export function isBetween(input: unknown, args: {
    start: Date | string | number;
    end: Date | string | number;
}): boolean {
    const { start, end } = args;

    const inputDate = getValidDate(input as any);
    const date1 = getValidDate(start as Date);
    const date2 = getValidDate(end as Date);

    if (inputDate && date1 && date2) {
        return _isAfter(inputDate, date1) && _isBefore(inputDate, date2);
    }

    return false;
}

<<<<<<< HEAD
/** Given a timezone, it will return the minutes of its offset from UTC time */
export function timezoneToOffset(timezone: unknown): number {
    if (!isString(timezone)) {
        throw new Error(`Invalid argument timezone, it must be a string, got ${getTypeOf(timezone)}`);
    }

    return tzOffset(timezone) / (1000 * 60);
}

/** Given a date and timezone, it will return the offset from UTC in minutes.
 *  This is more accurate than timezoneToOffset as it can better account for day lights saving time
 * */
export function getTimezoneOffset(input: unknown, timezone: string): number {
    const date = getValidDateOrThrow(input);

    if (!isString(timezone)) {
        throw new Error(`Invalid argument timezone, it must be a string, got ${getTypeOf(timezone)}`);
    }

    return tzOffset(timezone, date) / (1000 * 60);
}

/** Given a timezone, it will return a function that will take in dates that will
 * be converted the offset in minutes. This is more accurate than timezoneToOffset
 * as it can better account for day lights saving time
 * */
export function getTimezoneOffsetFP(timezone: string): (input: unknown) => number {
    if (!isString(timezone)) {
        throw new Error(`Invalid argument timezone, it must be a string, got ${getTypeOf(timezone)}`);
    }

    return function _getTimezoneOffsetFP(input: unknown) {
        const date = getValidDateOrThrow(input);
        return tzOffset(timezone, date) / (1000 * 60);
    };
=======
export function setMilliseconds(ms: number): (input: unknown) => number {
    if (!isInteger(ms) || !inNumberRange(ms, { min: 0, max: 999, inclusive: true })) {
        throw Error(`milliseconds value must be an integer between 0 and 999, received ${ms}`);
    }

    return function _setMilliseconds(input) {
        const inputDate = getValidDateOrThrow(input as any);
        return inputDate.setUTCMilliseconds(ms);
    };
}

export function setSeconds(seconds: number): (input: unknown) => number {
    if (!isInteger(seconds) || !inNumberRange(seconds, { min: 0, max: 59, inclusive: true })) {
        throw Error(`seconds value must be an integer between 0 and 59, received ${seconds}`);
    }

    return function _setSeconds(input: unknown) {
        const inputDate = getValidDateOrThrow(input as any);
        return inputDate.setUTCSeconds(seconds);
    };
}

export function setMinutes(minutes: number): (input: unknown) => number {
    if (!isInteger(minutes) || !inNumberRange(minutes, { min: 0, max: 59, inclusive: true })) {
        throw Error(`minutes value must be an integer between 0 and 59, received ${minutes}`);
    }

    return function _setMinutes(input: unknown) {
        const inputDate = getValidDateOrThrow(input as any);
        return inputDate.setUTCMinutes(minutes);
    };
}

export function setHours(hours: number):(input: unknown) => number {
    if (!isInteger(hours) || !inNumberRange(hours, { min: 0, max: 23, inclusive: true })) {
        throw Error(`hours value must be an integer between 0 and 23, received ${hours}`);
    }

    return function _setHours(input: unknown) {
        const inputDate = getValidDateOrThrow(input as any);
        return inputDate.setUTCHours(hours);
    };
}

export function setDate(date: number): (input: unknown) => number {
    if (!isInteger(date) || !inNumberRange(date, { min: 1, max: 31, inclusive: true })) {
        throw Error(`date value must be an integer between 1 and 31, received ${date}`);
    }

    return function _setDate(input: unknown) {
        const inputDate = getValidDateOrThrow(input as any);
        return inputDate.setUTCDate(date);
    };
}

export function setMonth(month: number): (input: unknown) => number {
    if (!isInteger(month) || !inNumberRange(month, { min: 1, max: 12, inclusive: true })) {
        throw Error(`month value must be an integer between 1 and 12, received ${month}`);
    }

    return function _setMonth(input: unknown) {
        const inputDate = getValidDateOrThrow(input as any);
        return inputDate.setUTCMonth(month - 1);
    };
}

export function setYear(year: number): (input: unknown) => number {
    if (!isInteger(year)) {
        throw Error(`year value must be an integer, received ${year}`);
    }

    return function _setYear(input: unknown) {
        const inputDate = getValidDateOrThrow(input as any);
        return inputDate.setUTCFullYear(year);
    };
}

export function getMilliseconds(input: unknown): number {
    const inputDate = getValidDateOrThrow(input as any);

    return inputDate.getUTCMilliseconds();
}

export function getSeconds(input: unknown): number {
    const inputDate = getValidDateOrThrow(input as any);

    return inputDate.getUTCSeconds();
}

export function getMinutes(input: unknown): number {
    const inputDate = getValidDateOrThrow(input as any);

    return inputDate.getUTCMinutes();
}

export function getHours(input: unknown): number {
    const inputDate = getValidDateOrThrow(input as any);

    return inputDate.getUTCHours();
}

export function getDate(input: unknown): number {
    const inputDate = getValidDateOrThrow(input as any);

    return inputDate.getUTCDate();
}

export function getMonth(input: unknown): number {
    const inputDate = getValidDateOrThrow(input as any);

    return inputDate.getUTCMonth() + 1;
}

export function getYear(input: unknown): number {
    const inputDate = getValidDateOrThrow(input as any);

    return inputDate.getUTCFullYear();
>>>>>>> d2a54241
}<|MERGE_RESOLUTION|>--- conflicted
+++ resolved
@@ -621,7 +621,6 @@
     return false;
 }
 
-<<<<<<< HEAD
 /** Given a timezone, it will return the minutes of its offset from UTC time */
 export function timezoneToOffset(timezone: unknown): number {
     if (!isString(timezone)) {
@@ -657,7 +656,8 @@
         const date = getValidDateOrThrow(input);
         return tzOffset(timezone, date) / (1000 * 60);
     };
-=======
+}
+
 export function setMilliseconds(ms: number): (input: unknown) => number {
     if (!isInteger(ms) || !inNumberRange(ms, { min: 0, max: 999, inclusive: true })) {
         throw Error(`milliseconds value must be an integer between 0 and 999, received ${ms}`);
@@ -775,5 +775,4 @@
     const inputDate = getValidDateOrThrow(input as any);
 
     return inputDate.getUTCFullYear();
->>>>>>> d2a54241
 }