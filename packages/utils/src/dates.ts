--- conflicted
+++ resolved
@@ -841,12 +841,7 @@
 }
 
 export function getYear(input: unknown): number {
-<<<<<<< HEAD
     return getValidDateWithTimezoneOrThrow(input).getUTCFullYear();
-=======
-    const inputDate = getValidDateOrThrow(input as any);
-
-    return inputDate.getUTCFullYear();
 }
 
 /** Will convert a date to its epoch millisecond format or throw if invalid  */
@@ -860,5 +855,4 @@
     }
 
     return epochMillis;
->>>>>>> ce412d55
 }