--- conflicted
+++ resolved
@@ -620,7 +620,6 @@
     return false;
 }
 
-<<<<<<< HEAD
 export function setMilliseconds(input: unknown, ms: number): Date {
     const inputDate = getValidDateOrThrow(input as any);
 
@@ -689,7 +688,8 @@
     }
 
     throw Error(`year value must be an integer, received ${year}`);
-=======
+}
+
 export function getMilliseconds(input: unknown): number {
     const inputDate = getValidDateOrThrow(input as any);
 
@@ -730,5 +730,4 @@
     const inputDate = getValidDateOrThrow(input as any);
 
     return inputDate.getUTCFullYear();
->>>>>>> 2d6b499a
 }