import 'jest-extended';
import {
    escapeString
} from '../src/deps';
import {
    toSafeString,
    unescapeString,
    getWordParts,
    toCamelCase,
    toPascalCase,
    toSnakeCase,
    toKebabCase,
    parseList,
    joinList,
    isString,
    isEmail,
    isMacAddress,
<<<<<<< HEAD
    isUrl,
    isUUID,
    contains
=======
    trim,
    trimStart,
    trimEnd
>>>>>>> 6b5a9adb
} from '../src/strings';

describe('String Utils', () => {
    describe('isString', () => {
        test.each([
            ['hello there', true],
            ['123', true],
            [true, false],
            [123, false],
            [['not a string'], false],
            [{ foo: 'bar' }, false],
            [undefined, false],
            [null, false],
        ])('should convert %s to be %s', (input: any, expected: any) => {
            expect(isString(input)).toEqual(expected);
        });
    });

    describe('toSafeString', () => {
        test.each([
            ['hello-there', 'hello-there'],
            ['++_--hello', 'hello'],
            ['Hello_Hi THERE', 'hello_hi_there'],
            ['Howdy-Hi?+ you', 'howdy-hi-you'],
            ['Hi there#*', 'hi-there'],
            ['<HI> 3', 'hi-3'],
            ['123', '123'],
            [123, '123'],
            [null, ''],
        ])('should convert %s to be %s', (input: any, expected: any) => {
            expect(toSafeString(input)).toEqual(expected);
        });
    });

    describe('getWordParts', () => {
        test.each([
            ['hello-there', ['hello', 'there']],
            ['++_--hello', ['hello']],
            ['GraphQL', ['GraphQL']],
            ['Howdy-Hi?+ you', ['Howdy', 'Hi', 'you']],
            ['123', ['123']],
            ['DataTypes', ['Data', 'Types']],
            ['Data_Type', ['Data', 'Type']],
            ['Foo Bar', ['Foo', 'Bar']],
            ['foo_bar', ['foo', 'bar']],
            ['_key', ['_key']],
            ['-key', ['key']],
            ['__example', ['__example']],
            ['SomeASTNode123', ['SomeAST', 'Node123']],
            ['foo _ bar   baz 123', ['foo', 'bar', 'baz', '123']],
        ])('should convert %s to be %s', (input: any, expected: any) => {
            expect(getWordParts(input)).toStrictEqual(expected);
        });
    });

    describe('toCamelCase', () => {
        test.each([
            ['_key', '_key'],
            ['hello-there', 'helloThere'],
            ['helloThere', 'helloThere'],
            ['HelloThere', 'helloThere'],
            ['hello_there', 'helloThere'],
            ['hello there', 'helloThere'],
            ['hello THERE', 'helloThere'],
            ['HELLO THERE', 'helloThere'],
        ])('should convert %s to be %s', (input: any, expected: any) => {
            expect(toCamelCase(input)).toEqual(expected);
        });
    });

    describe('toPascalCase', () => {
        test.each([
            ['_key', '_Key'],
            ['hello-there', 'HelloThere'],
            ['helloThere', 'HelloThere'],
            ['HelloThere', 'HelloThere'],
            ['hello_there', 'HelloThere'],
            ['hello there', 'HelloThere'],
        ])('should convert %s to be %s', (input: any, expected: any) => {
            expect(toPascalCase(input)).toEqual(expected);
        });
    });

    describe('toKebabCase', () => {
        test.each([
            ['_key', '_key'],
            ['hello-there', 'hello-there'],
            ['helloThere', 'hello-there'],
            ['HelloThere', 'hello-there'],
            ['hello_there', 'hello-there'],
            ['hello there', 'hello-there'],
        ])('should convert %s to be %s', (input: any, expected: any) => {
            expect(toKebabCase(input)).toEqual(expected);
        });
    });

    describe('toSnakeCase', () => {
        test.each([
            ['_key', '_key'],
            ['hello-there', 'hello_there'],
            ['helloThere', 'hello_there'],
            ['HelloThere', 'hello_there'],
            ['hello_there', 'hello_there'],
            ['hello there', 'hello_there'],
        ])('should convert %s to be %s', (input: any, expected: any) => {
            expect(toSnakeCase(input)).toEqual(expected);
        });
    });

    const escapeTests: (string[])[] = [
        ['hello', 'hello'],
        ['hello.', 'hello.'],
        ['hello\\.', 'hello\\\\.'],
        [' \' " ', ' \\\' \\" '],
        ['something-xy40\\" value \\\' 8008', 'something-xy40\\\\\\" value \\\\\\\' 8008'],
        ['\\\\.', '\\\\\\\\.'],
        ['\\ ', '\\\\ '],
        ['/value\\\\', '/value\\\\\\\\'],
        ['', ''],
    ];

    describe('escapeString', () => {
        test.each(escapeTests)('should convert %j to %j', (input: string, expected: string) => {
            expect(escapeString(input)).toEqual(expected);
        });
    });

    describe('unescapeString', () => {
        test.each(escapeTests)('should convert the original string %j to %j', (expected: string, input: string) => {
            expect(unescapeString(input)).toEqual(expected);
        });
    });

    describe('parseList', () => {
        test.each([
            ['a', ['a']],
            ['a,b,c', ['a', 'b', 'c']],
            ['a , b,c,   ', ['a', 'b', 'c']],
            [['a ', ' b ', 'c ', false, '', null], ['a', 'b', 'c']],
            [null, []]
        ])('should parse %j to be %j', (input, expected) => {
            expect(parseList(input)).toEqual(expected);
        });
    });

    describe('joinList', () => {
        test.each([
            [['foo'], 'foo'],
            [['foo', 'bar'], 'foo and bar'],
            [['foo zie', 'bar', 'baz'], 'foo zie, bar and baz'],
            [['foo1', 'bar1', 'baz1', 'foo2', 'bar2', 'baz2'], 'foo1, bar1, baz1, foo2, bar2 and baz2'],
            [['foo', null, 'baz', ''], 'foo and baz'],
            [['foo', 'foo', 'baz', 'baz', 'foo'], 'foo and baz'],
            [[1, 2, 3, true, false, Symbol('bar')], '1, 2, 3, true, false and Symbol(bar)'],
        ])('should parse %j to be %j', (input, expected) => {
            expect(joinList(input)).toEqual(expected);
        });
    });

    describe('isEmail', () => {
        test.each([
            ['string@gmail.com', true],
            ['non.us.email@thing.com.uk', true],
            ['Abc@def@example.com', true],
            ['cal+henderson@iamcalx.com', true],
            ['customer/department=shipping@example.com', true],
            ['user@blah.com/junk.junk?a=<tag value="junk"', false],
            ['Abc@def  @  example.com', false],
            ['bad email address', false],
            [undefined, false],
            [12345, false],
            [true, false]
        ])('should validate email addresses', (input, expected) => {
            expect(isEmail(input)).toEqual(expected);
        });
    });

    describe('isMacAddress', () => {
        test.each([
            ['00:1f:f3:5b:2b:1f'],
            ['00-1f-f3-5b-2b-1f'],
            ['001f.f35b.2b1f'],
            ['00 1f f3 5b 2b 1f'],
            ['001ff35b2b1f']
        ])('should return true for valid mac address', (input) => {
            expect(isMacAddress(input)).toEqual(true);
        });

        test.each([
            ['00:1:f:5b:2b:1f'],
            ['00.1f.f3.5b.2b.1f'],
            ['00-1Z-fG-5b-2b-1322f'],
            ['23423423'],
            ['00_1Z_fG_5b_2b_13'],
            [1233456],
            [{}],
            [true]
        ])('should return false for invalid mac address', (input) => {
            expect(isMacAddress(input)).toEqual(false);
        });

        test.each([
            ['001ff35b2b1f', 'any', true],
            ['00:1f:f3:5b:2b:1f', 'colon', true],
            ['00-1f-f3-5b-2b-1f', 'dash', true],
            ['00 1f f3 5b 2b 1f', 'space', true],
            ['001f.f35b.2b1f', 'dot', true],
            ['001ff35b2b1f', 'none', true],
            ['00:1f:f3:5b:2b:1f', ['dash', 'colon'], true],
            ['00:1f:f3:5b:2b:1f', 'dash', false],
            ['00 1f f3 5b 2b 1f', 'colon', false],
            ['001ff35b2b1f', 'colon', false],
            ['001ff35b2b1f', ['dash', 'colon'], false]

        ])('should validate based on delimiter', (input, delimiter: any, expected) => {
            expect(isMacAddress(input, delimiter)).toEqual(expected);
        });
    });

<<<<<<< HEAD
    describe('isUrl', () => {
        test.each([
            ['http://someurl.com'],
            ['http://someurl.com.uk'],
            ['https://someurl.cc.ru.ch'],
            ['ftp://someurl.bom:8080?some=bar&hi=bob'],
            ['http://xn--fsqu00a.xn--3lr804guic'],
            ['http://example.com/hello%20world'],
            ['bob.com'],
        ])('should return true for valid urls', (input) => {
            expect(isUrl(input)).toEqual(true);
        });

        test.each([
            ['somerandomstring'],
            [null],
            [true],
            ['isthis_valid_uri.com'],
            ['http://sthis valid uri.com'],
            ['htp://validuri.com'],
            ['hello://validuri.com'],
            [{ url: 'http:thisisaurl.com' }],
            [12345],
        ])('should return false for invalid urls', (input) => {
            expect(isUrl(input)).toEqual(false);
        });

        describe('isUUID', () => {
            test.each([
                ['95ecc380-afe9-11e4-9b6c-751b66dd541e'],
                ['0668CF8B-27F8-2F4D-4F2D-763AC7C8F68B'],
                ['123e4567-e89b-82d3-f456-426655440000']
            ])('should return true for valid UUIDs', (input) => {
                expect(isUUID(input)).toEqual(true);
            });

            test.each([
                [''],
                ['95ecc380:afe9:11e4:9b6c:751b66dd541e'],
                ['123e4567-e89b-x2d3-0456-426655440000'],
                ['123e4567-e89b-12d3-a456-42600'],
                [undefined],
                ['randomstring'],
                [true],
                [{}],
            ])('should return false for non UUIDs', (input) => {
                expect(isUUID(input)).toEqual(false);
            });
        });

        describe('contains', () => {
            test.each([
                ['thisisastring', 'this'],
                ['a new string', 'new'],
                ['12345', '23']
            ])('should return true for strings that contains  the substring', (input, substr) => {
                expect(contains(input, substr)).toEqual(true);
            });

            test.each([
                ['this is a string', 'foo'],
                ['', 'foo'],
                [['one', 'two', 'three'], 'one'],
                [undefined, 'hello'],
                [12345, '123']
            ])('should return false if input is not a string or does not contain substring', (input, substr) => {
                expect(contains(input, substr)).toEqual(false);
            });
=======
    describe('trim', () => {
        test.each([
            ['  _key    ', '_key', undefined],
            ['      hello-there', 'hello-there', undefined],
            ['helloThere', 'Ther', 'hello'],
            ['aastuffaa', 'stuff', 'a'],
            ['abastuffa a', 'bastuffa ', 'a'],
        ])('should convert %s to be %s', (input: any, expected: any, char?: string) => {
            expect(trim(input, char)).toEqual(expected);
        });
    });

    describe('trimStart', () => {
        test.each([
            ['  _key    ', '_key    ', undefined],
            ['      hello-there', 'hello-there', undefined],
            ['helloThere', 'There', 'hello'],
            ['aastuffaa', 'stuffaa', 'a'],
            ['abastuffa a', 'bastuffa a', 'a'],
        ])('should convert %s to be %s', (input: any, expected: any, char?: string) => {
            expect(trimStart(input, char)).toEqual(expected);
        });
    });

    describe('trimEnd', () => {
        test.each([
            ['  _key    ', '  _key', undefined],
            ['      hello-there', '      hello-there', undefined],
            ['helloTherehello', 'helloTher', 'hello'],
            ['aastuffaa', 'aastuff', 'a'],
            ['abastuffa a', 'abastuffa ', 'a'],
        ])('should convert %s to be %s', (input: any, expected: any, char?: string) => {
            expect(trimEnd(input, char)).toEqual(expected);
>>>>>>> 6b5a9adb
        });
    });
});<|MERGE_RESOLUTION|>--- conflicted
+++ resolved
@@ -15,15 +15,12 @@
     isString,
     isEmail,
     isMacAddress,
-<<<<<<< HEAD
     isUrl,
     isUUID,
-    contains
-=======
+    contains,
     trim,
     trimStart,
     trimEnd
->>>>>>> 6b5a9adb
 } from '../src/strings';
 
 describe('String Utils', () => {
@@ -243,7 +240,6 @@
         });
     });
 
-<<<<<<< HEAD
     describe('isUrl', () => {
         test.each([
             ['http://someurl.com'],
@@ -269,50 +265,50 @@
             [12345],
         ])('should return false for invalid urls', (input) => {
             expect(isUrl(input)).toEqual(false);
-        });
-
-        describe('isUUID', () => {
-            test.each([
-                ['95ecc380-afe9-11e4-9b6c-751b66dd541e'],
-                ['0668CF8B-27F8-2F4D-4F2D-763AC7C8F68B'],
-                ['123e4567-e89b-82d3-f456-426655440000']
-            ])('should return true for valid UUIDs', (input) => {
-                expect(isUUID(input)).toEqual(true);
-            });
-
-            test.each([
-                [''],
-                ['95ecc380:afe9:11e4:9b6c:751b66dd541e'],
-                ['123e4567-e89b-x2d3-0456-426655440000'],
-                ['123e4567-e89b-12d3-a456-42600'],
-                [undefined],
-                ['randomstring'],
-                [true],
-                [{}],
-            ])('should return false for non UUIDs', (input) => {
-                expect(isUUID(input)).toEqual(false);
-            });
-        });
-
-        describe('contains', () => {
-            test.each([
-                ['thisisastring', 'this'],
-                ['a new string', 'new'],
-                ['12345', '23']
-            ])('should return true for strings that contains  the substring', (input, substr) => {
-                expect(contains(input, substr)).toEqual(true);
-            });
-
-            test.each([
-                ['this is a string', 'foo'],
-                ['', 'foo'],
-                [['one', 'two', 'three'], 'one'],
-                [undefined, 'hello'],
-                [12345, '123']
-            ])('should return false if input is not a string or does not contain substring', (input, substr) => {
-                expect(contains(input, substr)).toEqual(false);
-            });
-=======
+    });
+
+    describe('isUUID', () => {
+        test.each([
+            ['95ecc380-afe9-11e4-9b6c-751b66dd541e'],
+            ['0668CF8B-27F8-2F4D-4F2D-763AC7C8F68B'],
+            ['123e4567-e89b-82d3-f456-426655440000']
+        ])('should return true for valid UUIDs', (input) => {
+            expect(isUUID(input)).toEqual(true);
+        });
+
+        test.each([
+            [''],
+            ['95ecc380:afe9:11e4:9b6c:751b66dd541e'],
+            ['123e4567-e89b-x2d3-0456-426655440000'],
+            ['123e4567-e89b-12d3-a456-42600'],
+            [undefined],
+            ['randomstring'],
+            [true],
+            [{}],
+        ])('should return false for non UUIDs', (input) => {
+            expect(isUUID(input)).toEqual(false);
+        });
+    });
+
+    describe('contains', () => {
+        test.each([
+            ['thisisastring', 'this'],
+            ['a new string', 'new'],
+            ['12345', '23']
+        ])('should return true for strings that contains  the substring', (input, substr) => {
+            expect(contains(input, substr)).toEqual(true);
+        });
+
+        test.each([
+            ['this is a string', 'foo'],
+            ['', 'foo'],
+            [['one', 'two', 'three'], 'one'],
+            [undefined, 'hello'],
+            [12345, '123']
+        ])('should return false if input is not a string or does not contain substring', (input, substr) => {
+            expect(contains(input, substr)).toEqual(false);
+    });
+
     describe('trim', () => {
         test.each([
             ['  _key    ', '_key', undefined],
@@ -346,7 +342,6 @@
             ['abastuffa a', 'abastuffa ', 'a'],
         ])('should convert %s to be %s', (input: any, expected: any, char?: string) => {
             expect(trimEnd(input, char)).toEqual(expected);
->>>>>>> 6b5a9adb
         });
     });
 });