--- conflicted
+++ resolved
@@ -46,11 +46,8 @@
         "date-fns-tz": "^1.1.4",
         "datemath-parser": "^1.0.6",
         "debug": "^4.3.1",
-<<<<<<< HEAD
         "geo-tz": "^6.0.1",
-=======
         "ip-bigint": "^3.0.3",
->>>>>>> d2a54241
         "ip6addr": "^0.2.3",
         "ipaddr.js": "^2.0.0",
         "is-cidr": "^4.0.2",
