{
    "name": "@terascope/utils",
    "displayName": "Utils",
<<<<<<< HEAD
    "version": "0.53.0",
=======
    "version": "0.53.1",
>>>>>>> 930a521e
    "description": "A collection of Teraslice Utilities",
    "homepage": "https://github.com/terascope/teraslice/tree/master/packages/utils#readme",
    "bugs": {
        "url": "https://github.com/terascope/teraslice/issues"
    },
    "repository": "git@github.com:terascope/teraslice.git",
    "license": "MIT",
    "author": "Terascope, LLC <info@terascope.io>",
    "sideEffects": false,
    "main": "dist/src/index.js",
    "typings": "dist/src/index.d.ts",
    "files": [
        "dist/src/**/*"
    ],
    "scripts": {
        "benchmark": "yarn build && node bench/index.js",
        "build": "tsc --build",
        "build:watch": "yarn build --watch",
        "test": "ts-scripts test . --",
        "test:debug": "ts-scripts test --debug . --",
        "test:watch": "ts-scripts test --watch . --"
    },
    "resolutions": {
        "debug": "^4.3.4"
    },
    "dependencies": {
<<<<<<< HEAD
        "@terascope/types": "^0.13.0",
=======
        "@terascope/types": "^0.12.2",
>>>>>>> 930a521e
        "@turf/bbox": "^6.4.0",
        "@turf/bbox-polygon": "^6.4.0",
        "@turf/boolean-contains": "^6.4.0",
        "@turf/boolean-disjoint": "^6.4.0",
        "@turf/boolean-equal": "^6.4.0",
        "@turf/boolean-intersects": "^6.4.0",
        "@turf/boolean-point-in-polygon": "^6.4.0",
        "@turf/boolean-within": "^6.4.0",
        "@turf/circle": "^6.4.0",
        "@turf/helpers": "^6.2.0",
        "@turf/invariant": "^6.2.0",
        "@turf/line-to-polygon": "^6.4.0",
        "@types/lodash": "^4.14.202",
        "@types/validator": "^13.11.9",
        "awesome-phonenumber": "^2.70.0",
        "date-fns": "^2.30.0",
        "date-fns-tz": "^1.3.7",
        "datemath-parser": "^1.0.6",
        "debug": "^4.3.4",
        "geo-tz": "^7.0.7",
        "ip-bigint": "^3.0.3",
        "ip-cidr": "^3.1.0",
        "ip6addr": "^0.2.5",
        "ipaddr.js": "^2.0.1",
        "is-cidr": "^4.0.2",
        "is-ip": "^3.1.0",
        "is-plain-object": "^5.0.0",
        "js-string-escape": "^1.0.1",
        "kind-of": "^6.0.3",
        "latlon-geohash": "^1.1.0",
        "lodash": "^4.17.21",
        "mnemonist": "^0.39.8",
        "p-map": "^4.0.0",
        "shallow-clone": "^3.0.1",
        "validator": "^13.11.0"
    },
    "devDependencies": {
        "@types/debug": "^4.1.12",
        "@types/is-plain-object": "^2.0.4",
        "@types/js-string-escape": "^1.0.3",
        "benchmark": "^2.1.4"
    },
    "engines": {
        "node": ">=14.17.0",
        "yarn": ">=1.16.0"
    },
    "publishConfig": {
        "access": "public",
        "registry": "https://registry.npmjs.org/"
    },
    "srcMain": "src/index.ts",
    "terascope": {
        "enableTypedoc": true,
        "testSuite": "unit"
    }
}<|MERGE_RESOLUTION|>--- conflicted
+++ resolved
@@ -1,11 +1,7 @@
 {
     "name": "@terascope/utils",
     "displayName": "Utils",
-<<<<<<< HEAD
-    "version": "0.53.0",
-=======
     "version": "0.53.1",
->>>>>>> 930a521e
     "description": "A collection of Teraslice Utilities",
     "homepage": "https://github.com/terascope/teraslice/tree/master/packages/utils#readme",
     "bugs": {
@@ -32,11 +28,7 @@
         "debug": "^4.3.4"
     },
     "dependencies": {
-<<<<<<< HEAD
         "@terascope/types": "^0.13.0",
-=======
-        "@terascope/types": "^0.12.2",
->>>>>>> 930a521e
         "@turf/bbox": "^6.4.0",
         "@turf/bbox-polygon": "^6.4.0",
         "@turf/boolean-contains": "^6.4.0",
