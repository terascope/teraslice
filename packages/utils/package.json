--- conflicted
+++ resolved
@@ -1,11 +1,7 @@
 {
     "name": "@terascope/utils",
     "displayName": "Utils",
-<<<<<<< HEAD
-    "version": "2.0.0-dev.0",
-=======
     "version": "2.0.0-dev.3",
->>>>>>> ee60252a
     "description": "A collection of Teraslice Utilities",
     "homepage": "https://github.com/terascope/teraslice/tree/master/packages/utils#readme",
     "bugs": {
@@ -34,11 +30,7 @@
     },
     "dependencies": {
         "@chainsafe/is-ip": "~2.1.0",
-<<<<<<< HEAD
-        "@terascope/types": "~2.0.0-dev.0",
-=======
         "@terascope/types": "~2.0.0-dev.3",
->>>>>>> ee60252a
         "@turf/bbox": "~7.2.0",
         "@turf/bbox-polygon": "~7.2.0",
         "@turf/boolean-contains": "~7.2.0",
