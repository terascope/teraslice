{
    "name": "@terascope/utils",
    "displayName": "Utils",
    "version": "0.38.0-rc.1",
    "description": "A collection of Teraslice Utilities",
    "homepage": "https://github.com/terascope/teraslice/tree/master/packages/utils#readme",
    "bugs": {
        "url": "https://github.com/terascope/teraslice/issues"
    },
    "repository": "git@github.com:terascope/teraslice.git",
    "license": "MIT",
    "author": "Terascope, LLC <info@terascope.io>",
    "sideEffects": false,
    "main": "dist/src/index.js",
    "typings": "dist/src/index.d.ts",
    "files": [
        "dist/src/**/*"
    ],
    "scripts": {
        "benchmark": "yarn build && node bench/index.js",
        "build": "tsc --build",
        "build:watch": "yarn build --watch",
        "test": "ts-scripts test . --",
        "test:debug": "ts-scripts test --debug . --",
        "test:watch": "ts-scripts test --watch . --"
    },
    "resolutions": {
        "debug": "^4.3.1"
    },
    "dependencies": {
<<<<<<< HEAD
        "@terascope/types": "^0.9.0-rc.0",
        "@turf/bbox": "^6.2.0",
        "@turf/bbox-polygon": "^6.3.0",
        "@turf/boolean-contains": "^6.3.0",
        "@turf/boolean-disjoint": "^6.3.0",
        "@turf/boolean-equal": "^6.3.0",
        "@turf/boolean-intersects": "^6.3.0",
        "@turf/boolean-point-in-polygon": "^6.2.0",
        "@turf/boolean-within": "^6.2.0",
        "@turf/circle": "^6.3.0",
        "@turf/clean-coords": "^6.2.0",
        "@turf/helpers": "^6.2.0",
        "@turf/invariant": "^6.2.0",
        "@turf/line-to-polygon": "^6.3.0",
        "@turf/random": "^6.3.0",
=======
        "@terascope/types": "^0.9.0-rc.1",
>>>>>>> f0b0610c
        "awesome-phonenumber": "^2.49.0",
        "date-fns": "^2.21.1",
        "debug": "^4.3.1",
        "ip6addr": "^0.2.3",
        "ipaddr.js": "^2.0.0",
        "is-cidr": "^4.0.2",
        "is-ip": "^3.1.0",
        "is-plain-object": "^5.0.0",
        "js-string-escape": "^1.0.1",
        "kind-of": "^6.0.3",
        "latlon-geohash": "^1.1.0",
        "lodash": "^4.17.21",
        "p-map": "^4.0.0",
        "shallow-clone": "^3.0.1"
    },
    "devDependencies": {
        "@types/debug": "^4.1.5",
        "@types/js-string-escape": "^1.0.0",
        "@types/lodash": "^4.14.168",
        "benchmark": "^2.1.4"
    },
    "publishConfig": {
        "access": "public",
        "registry": "https://registry.npmjs.org/"
    },
    "srcMain": "src/index.ts",
    "terascope": {
        "enableTypedoc": true,
        "testSuite": "unit-b"
    }
}<|MERGE_RESOLUTION|>--- conflicted
+++ resolved
@@ -28,8 +28,7 @@
         "debug": "^4.3.1"
     },
     "dependencies": {
-<<<<<<< HEAD
-        "@terascope/types": "^0.9.0-rc.0",
+        "@terascope/types": "^0.9.0-rc.1",
         "@turf/bbox": "^6.2.0",
         "@turf/bbox-polygon": "^6.3.0",
         "@turf/boolean-contains": "^6.3.0",
@@ -44,9 +43,6 @@
         "@turf/invariant": "^6.2.0",
         "@turf/line-to-polygon": "^6.3.0",
         "@turf/random": "^6.3.0",
-=======
-        "@terascope/types": "^0.9.0-rc.1",
->>>>>>> f0b0610c
         "awesome-phonenumber": "^2.49.0",
         "date-fns": "^2.21.1",
         "debug": "^4.3.1",
