--- conflicted
+++ resolved
@@ -1,11 +1,7 @@
 {
     "name": "@terascope/utils",
     "displayName": "Utils",
-<<<<<<< HEAD
-    "version": "0.39.0-rc.0",
-=======
     "version": "0.39.0",
->>>>>>> 334b6cd2
     "description": "A collection of Teraslice Utilities",
     "homepage": "https://github.com/terascope/teraslice/tree/master/packages/utils#readme",
     "bugs": {
@@ -32,8 +28,7 @@
         "debug": "^4.3.1"
     },
     "dependencies": {
-<<<<<<< HEAD
-        "@terascope/types": "^0.9.0-rc.2",
+        "@terascope/types": "^0.9.0",
         "@turf/bbox": "^6.2.0",
         "@turf/bbox-polygon": "^6.3.0",
         "@turf/boolean-contains": "^6.3.0",
@@ -51,9 +46,6 @@
         "awesome-phonenumber": "^2.49.0",
         "date-fns": "^2.21.1",
         "datemath-parser": "^1.0.6",
-=======
-        "@terascope/types": "^0.9.0",
->>>>>>> 334b6cd2
         "debug": "^4.3.1",
         "ip6addr": "^0.2.3",
         "ipaddr.js": "^2.0.0",
