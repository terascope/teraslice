{
    "name": "@terascope/utils",
    "displayName": "Utils",
<<<<<<< HEAD
    "version": "1.4.2",
=======
    "version": "1.6.0",
>>>>>>> a2daaa42
    "description": "A collection of Teraslice Utilities",
    "homepage": "https://github.com/terascope/teraslice/tree/master/packages/utils#readme",
    "bugs": {
        "url": "https://github.com/terascope/teraslice/issues"
    },
    "repository": "git@github.com:terascope/teraslice.git",
    "license": "MIT",
    "author": "Terascope, LLC <info@terascope.io>",
    "sideEffects": false,
    "type": "module",
    "main": "dist/src/index.js",
    "typings": "dist/src/index.d.ts",
    "files": [
        "dist/src/**/*"
    ],
    "scripts": {
        "benchmark": "yarn build && node bench/index.js",
        "build": "tsc --build",
        "build:watch": "yarn build --watch",
        "test": "ts-scripts test . --",
        "test:debug": "ts-scripts test --debug . --",
        "test:watch": "ts-scripts test --watch . --"
    },
    "resolutions": {
        "debug": "~4.4.0"
    },
    "dependencies": {
        "@chainsafe/is-ip": "~2.0.2",
        "@terascope/types": "~1.3.2",
        "@turf/bbox": "~7.1.0",
        "@turf/bbox-polygon": "~7.1.0",
        "@turf/boolean-contains": "~7.1.0",
        "@turf/boolean-disjoint": "~7.1.0",
        "@turf/boolean-equal": "~7.1.0",
        "@turf/boolean-intersects": "~7.1.0",
        "@turf/boolean-point-in-polygon": "~7.1.0",
        "@turf/boolean-within": "~7.1.0",
        "@turf/circle": "~7.1.0",
        "@turf/helpers": "~7.1.0",
        "@turf/invariant": "~7.1.0",
        "@turf/line-to-polygon": "~7.1.0",
        "@types/lodash-es": "~4.17.12",
        "@types/validator": "~13.12.2",
        "awesome-phonenumber": "~7.2.0",
        "date-fns": "~4.1.0",
        "date-fns-tz": "~3.2.0",
        "datemath-parser": "~1.0.6",
        "debug": "~4.4.0",
        "geo-tz": "~8.1.1",
        "ip-bigint": "~8.2.0",
        "ip-cidr": "~4.0.2",
        "ip6addr": "~0.2.5",
        "ipaddr.js": "~2.2.0",
        "is-cidr": "~5.1.0",
        "is-plain-object": "~5.0.0",
        "js-string-escape": "~1.0.1",
        "kind-of": "~6.0.3",
        "latlon-geohash": "~2.0.0",
        "lodash-es": "~4.17.21",
        "mnemonist": "~0.39.8",
        "p-map": "~7.0.3",
        "shallow-clone": "~3.0.1",
        "validator": "~13.12.0"
    },
    "devDependencies": {
        "@types/debug": "~4.1.12",
        "@types/geojson": "~7946.0.15",
        "@types/is-plain-object": "~2.0.4",
        "@types/js-string-escape": "~1.0.3",
        "benchmark": "~2.1.4"
    },
    "engines": {
        "node": ">=18.18.0",
        "yarn": ">=1.22.19"
    },
    "publishConfig": {
        "access": "public",
        "registry": "https://registry.npmjs.org/"
    },
    "srcMain": "src/index.ts",
    "terascope": {
        "enableTypedoc": true,
        "testSuite": "unit"
    }
}<|MERGE_RESOLUTION|>--- conflicted
+++ resolved
@@ -1,11 +1,7 @@
 {
     "name": "@terascope/utils",
     "displayName": "Utils",
-<<<<<<< HEAD
-    "version": "1.4.2",
-=======
     "version": "1.6.0",
->>>>>>> a2daaa42
     "description": "A collection of Teraslice Utilities",
     "homepage": "https://github.com/terascope/teraslice/tree/master/packages/utils#readme",
     "bugs": {
