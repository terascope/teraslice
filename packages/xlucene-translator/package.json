{
    "name": "xlucene-translator",
    "displayName": "xLucene Translator",
    "version": "0.28.2",
    "description": "Translate xlucene query to database queries",
    "homepage": "https://github.com/terascope/teraslice/tree/master/packages/xlucene-translator#readme",
    "repository": {
        "type": "git",
        "url": "git+https://github.com/terascope/teraslice.git"
    },
    "license": "MIT",
    "author": "Terascope, LLC <info@terascope.io>",
    "sideEffects": false,
    "main": "dist/src/index.js",
    "typings": "dist/src/index.d.ts",
    "directories": {
        "lib": "dist/src",
        "test": "test"
    },
    "files": [
        "dist/src/**/*"
    ],
    "scripts": {
        "build": "tsc --build",
        "build:watch": "yarn build --watch",
        "test": "ts-scripts test . --",
        "test:debug": "ts-scripts test --debug . --",
        "test:watch": "ts-scripts test --watch . --"
    },
    "dependencies": {
<<<<<<< HEAD
        "@terascope/types": "^0.11.0",
        "@terascope/utils": "^0.45.0",
=======
        "@terascope/types": "^0.10.3",
        "@terascope/utils": "^0.45.1",
>>>>>>> 76c370ae
        "@types/elasticsearch": "^5.0.40",
        "xlucene-parser": "^0.43.1"
    },
    "devDependencies": {
        "elasticsearch": "^15.4.1"
    },
    "engines": {
        "node": ">=14.17.0",
        "yarn": ">=1.16.0"
    },
    "publishConfig": {
        "access": "public",
        "registry": "https://registry.npmjs.org/"
    },
    "srcMain": "src/index.ts",
    "terascope": {
        "enableTypedoc": true,
        "testSuite": "unit-b"
    }
}<|MERGE_RESOLUTION|>--- conflicted
+++ resolved
@@ -28,13 +28,8 @@
         "test:watch": "ts-scripts test --watch . --"
     },
     "dependencies": {
-<<<<<<< HEAD
         "@terascope/types": "^0.11.0",
-        "@terascope/utils": "^0.45.0",
-=======
-        "@terascope/types": "^0.10.3",
         "@terascope/utils": "^0.45.1",
->>>>>>> 76c370ae
         "@types/elasticsearch": "^5.0.40",
         "xlucene-parser": "^0.43.1"
     },
