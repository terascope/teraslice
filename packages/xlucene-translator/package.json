{
    "name": "xlucene-translator",
    "displayName": "xLucene Translator",
<<<<<<< HEAD
    "version": "2.0.0-dev.0",
=======
    "version": "2.0.0-dev.3",
>>>>>>> ee60252a
    "description": "Translate xlucene query to database queries",
    "homepage": "https://github.com/terascope/teraslice/tree/master/packages/xlucene-translator#readme",
    "repository": {
        "type": "git",
        "url": "git+https://github.com/terascope/teraslice.git"
    },
    "license": "MIT",
    "author": "Terascope, LLC <info@terascope.io>",
    "sideEffects": false,
    "type": "module",
    "main": "dist/src/index.js",
    "typings": "dist/src/index.d.ts",
    "directories": {
        "lib": "dist/src",
        "test": "test"
    },
    "files": [
        "dist/src/**/*"
    ],
    "scripts": {
        "build": "tsc --build",
        "build:watch": "yarn build --watch",
        "test": "TEST_OPENSEARCH='true' OPENSEARCH_VERSION=2.15.0 node ../scripts/bin/ts-scripts test ../xlucene-translator --",
        "test:debug": "TEST_OPENSEARCH='true' OPENSEARCH_VERSION=2.15.0 node ../scripts/bin/ts-scripts test --debug ../xlucene-translator --",
        "test:opensearch2": "TEST_OPENSEARCH='true' OPENSEARCH_VERSION=2.15.0 node ../scripts/bin/ts-scripts test ../xlucene-translator --",
        "test:opensearch3": "TEST_OPENSEARCH='true' OPENSEARCH_VERSION=3.1.0 node ../scripts/bin/ts-scripts test ../xlucene-translator --",
        "test:watch": "TEST_OPENSEARCH='true' OPENSEARCH_VERSION=2.15.0 node ../scripts/bin/ts-scripts test --watch ../xlucene-translator --"
    },
    "dependencies": {
<<<<<<< HEAD
        "@terascope/types": "~2.0.0-dev.0",
        "@terascope/utils": "~2.0.0-dev.0",
        "@types/elasticsearch": "~5.0.43",
        "xlucene-parser": "~2.0.0-dev.0"
    },
    "devDependencies": {
        "@terascope/data-types": "~2.0.0-dev.0",
        "@terascope/opensearch-client": "~2.0.0-dev.0",
=======
        "@terascope/types": "~2.0.0-dev.3",
        "@terascope/utils": "~2.0.0-dev.3",
        "@types/elasticsearch": "~5.0.43",
        "xlucene-parser": "~2.0.0-dev.3"
    },
    "devDependencies": {
        "@terascope/data-types": "~2.0.0-dev.3",
        "@terascope/opensearch-client": "~2.0.0-dev.3",
>>>>>>> ee60252a
        "elasticsearch": "~15.4.1"
    },
    "engines": {
        "node": ">=22.0.0",
        "yarn": ">=1.22.19"
    },
    "publishConfig": {
        "access": "public",
        "registry": "https://registry.npmjs.org/"
    },
    "srcMain": "src/index.ts",
    "terascope": {
        "enableTypedoc": true,
        "testSuite": "search"
    }
}<|MERGE_RESOLUTION|>--- conflicted
+++ resolved
@@ -1,11 +1,7 @@
 {
     "name": "xlucene-translator",
     "displayName": "xLucene Translator",
-<<<<<<< HEAD
-    "version": "2.0.0-dev.0",
-=======
     "version": "2.0.0-dev.3",
->>>>>>> ee60252a
     "description": "Translate xlucene query to database queries",
     "homepage": "https://github.com/terascope/teraslice/tree/master/packages/xlucene-translator#readme",
     "repository": {
@@ -35,16 +31,6 @@
         "test:watch": "TEST_OPENSEARCH='true' OPENSEARCH_VERSION=2.15.0 node ../scripts/bin/ts-scripts test --watch ../xlucene-translator --"
     },
     "dependencies": {
-<<<<<<< HEAD
-        "@terascope/types": "~2.0.0-dev.0",
-        "@terascope/utils": "~2.0.0-dev.0",
-        "@types/elasticsearch": "~5.0.43",
-        "xlucene-parser": "~2.0.0-dev.0"
-    },
-    "devDependencies": {
-        "@terascope/data-types": "~2.0.0-dev.0",
-        "@terascope/opensearch-client": "~2.0.0-dev.0",
-=======
         "@terascope/types": "~2.0.0-dev.3",
         "@terascope/utils": "~2.0.0-dev.3",
         "@types/elasticsearch": "~5.0.43",
@@ -53,7 +39,6 @@
     "devDependencies": {
         "@terascope/data-types": "~2.0.0-dev.3",
         "@terascope/opensearch-client": "~2.0.0-dev.3",
->>>>>>> ee60252a
         "elasticsearch": "~15.4.1"
     },
     "engines": {
