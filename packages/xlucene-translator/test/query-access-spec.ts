--- conflicted
+++ resolved
@@ -566,13 +566,8 @@
                 params
             });
             expect(result).toMatchObject({
-<<<<<<< HEAD
-                _source_includes: ['moo'],
-                _source_excludes: ['baz'],
-=======
                 _sourceInclude: ['moo'],
                 _sourceExclude: queryAccessExcludes,
->>>>>>> 41f3b296
             });
             expect(result).not.toHaveProperty('q', 'idk');
 
@@ -643,26 +638,16 @@
                         },
                     },
                 },
-<<<<<<< HEAD
-                _source_excludes: ['bar', 'baz'],
-                _source_includes: ['foo', 'moo'],
-=======
                 _sourceExclude: queryAccessExcludes,
                 _sourceInclude: queryAccessIncludes,
->>>>>>> 41f3b296
             });
         });
 
         it('should be able to return a restricted query without any params', async () => {
             const result = await queryAccess.restrictSearchQuery('foo:bar');
             expect(result).toMatchObject({
-<<<<<<< HEAD
-                _source_excludes: ['bar', 'baz'],
-                _source_includes: ['foo', 'moo'],
-=======
                 _sourceExclude: queryAccessExcludes,
                 _sourceInclude: queryAccessIncludes,
->>>>>>> 41f3b296
             });
 
             expect(result).not.toHaveProperty('q', 'idk');
@@ -734,19 +719,8 @@
                         }
                     }
                 },
-<<<<<<< HEAD
-                _source_includes: [
-                    'foo',
-                    'moo'
-                ],
-                _source_excludes: [
-                    'bar',
-                    'baz'
-                ]
-=======
                 _sourceInclude: queryAccessIncludes,
                 _sourceExclude: queryAccessExcludes
->>>>>>> 41f3b296
             });
         });
     });
