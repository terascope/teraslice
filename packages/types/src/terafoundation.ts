--- conflicted
+++ resolved
@@ -3,13 +3,10 @@
     Cluster as NodeJSCluster,
     Worker as NodeJSWorker
 } from 'node:cluster';
-<<<<<<< HEAD
-
-=======
 import {
-    CollectFunction, Counter, Gauge, Histogram, Summary
+    CollectFunction, Counter, Gauge,
+    Histogram, Summary
 } from 'prom-client';
->>>>>>> 29231b84
 import type { Overwrite } from './utility';
 import type { Logger } from './logger';
 
@@ -34,8 +31,8 @@
     [P in keyof T]: Schema<T[P]> | SchemaObj<T[P]>;
 };
 
-export type Initializers<S> = {
-    schema: Schema<Record<string, any>>
+export type Initializers<S = Record<string, any>> = {
+    schema: Schema<S>
     validatorFn?: ValidatorFn<S>
 }
 
@@ -45,8 +42,8 @@
     connector?: boolean
 }
 
-export type ValidatorFn<S> = (
-    subconfig: Record<string, any>,
+export type ValidatorFn<S = Record<string, any>> = (
+    config: Record<string, any>,
     sysconfig: SysConfig<S>
 ) => void
 
@@ -96,25 +93,9 @@
     /** Create the root logger (usually done automatically) */
     makeLogger(name: string, filename: string): Logger;
     getSystemEvents(): EventEmitter;
-<<<<<<< HEAD
     createClient(config: ConnectionConfig): Promise<ConnectorOutput>;
     startWorkers(num: number, envOptions: Record<string, any>): void;
-=======
-    getConnection(config: ConnectionConfig): { client: any };
-    createClient(config: ConnectionConfig): Promise<{ client: any }>;
-    startWorkers(num: number, envOptions: Record<string, string>): void;
     promMetrics: PromMetrics
-}
-
-export interface LegacyFoundationApis {
-    /** Create a child logger */
-    makeLogger(metadata?: Record<string, string>): Logger;
-    /** Create the root logger (usually done automatically) */
-    makeLogger(name: string, filename: string): Logger;
-    getEventEmitter(): EventEmitter;
-    getConnection(config: ConnectionConfig): { client: any };
-    startWorkers(num: number, envOptions: Record<string, string>): void;
->>>>>>> 29231b84
 }
 
 export type ContextAPIs = {
@@ -152,31 +133,15 @@
     asset_storage_connection_type?: string;
     asset_storage_connection?: string;
     asset_storage_bucket?: string;
-}
-
-export type SysConfig<S> = {
-    _nodeName: string;
-<<<<<<< HEAD
-    terafoundation: TerafoundationConfig;
-=======
-    terafoundation: Foundation
->>>>>>> 29231b84
-} & S;
-
-export type Foundation = {
-    workers: number;
-    environment: 'production'|'development'|'test'|string;
-    connectors: Record<string, any>;
-    log_path: string;
-    log_level: LogLevelConfig;
-    logging: LogType[];
-    asset_storage_connection_type: string;
-    asset_storage_connection: string;
-    asset_storage_bucket?: string;
     prom_metrics_enabled: boolean;
     prom_metrics_port: number;
     prom_metrics_add_default: boolean;
-};
+}
+
+export type SysConfig<S> = {
+    _nodeName: string;
+    terafoundation: TerafoundationConfig;
+} & S;
 
 export type Context<
     S = Record<string, any>,
@@ -194,15 +159,15 @@
     cluster: Cluster;
 }
 
-<<<<<<< HEAD
 // the interface for the connector itself
-export interface Connector {
+export interface Connector<S = Record<string, any>> {
     createClient: (
         moduleConfig: Record<string, any>, logger: Logger, options: Record<string, any>
     ) => Promise<ConnectorOutput>
-    config_schema: () => Record<string, any>
-}
-=======
+    config_schema: () => Schema<S>,
+    validate_config?: ValidatorFn<S>
+}
+
 export interface PromMetricsInitConfig {
     assignment: string
     logger: Logger,
@@ -254,5 +219,4 @@
 
 export type {
     CollectFunction, Counter, Gauge, Histogram, Summary
-} from 'prom-client';
->>>>>>> 29231b84
+} from 'prom-client';