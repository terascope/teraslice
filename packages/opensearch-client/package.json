--- conflicted
+++ resolved
@@ -30,16 +30,9 @@
         "test:watch": "ts-scripts yarn workspace @terascope/scripts test --watch ../opensearch-client --"
     },
     "dependencies": {
-<<<<<<< HEAD
-        "@terascope/data-types": "~2.0.0-dev.3",
-        "@terascope/types": "~2.0.0-dev.3",
-        "@terascope/utils": "~2.0.0-dev.3",
-=======
         "@terascope/data-types": "~2.0.0-dev.4",
         "@terascope/types": "~2.0.0-dev.4",
         "@terascope/utils": "~2.0.0-dev.4",
-        "elasticsearch6": "npm:@elastic/elasticsearch@~6.8.0",
->>>>>>> df2ae90e
         "elasticsearch7": "npm:@elastic/elasticsearch@~7.17.0",
         "elasticsearch8": "npm:@elastic/elasticsearch@~8.15.0",
         "opensearch1": "npm:@opensearch-project/opensearch@~1.2.0",
