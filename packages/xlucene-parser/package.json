--- conflicted
+++ resolved
@@ -1,11 +1,7 @@
 {
     "name": "xlucene-parser",
     "displayName": "xLucene Parser",
-<<<<<<< HEAD
-    "version": "0.52.0",
-=======
     "version": "0.52.1",
->>>>>>> 930a521e
     "description": "Flexible Lucene-like evaluator and language parser",
     "homepage": "https://github.com/terascope/teraslice/tree/master/packages/xlucene-parser#readme",
     "repository": {
@@ -34,13 +30,8 @@
         "test:watch": "ts-scripts test --watch . --"
     },
     "dependencies": {
-<<<<<<< HEAD
         "@terascope/types": "^0.13.0",
-        "@terascope/utils": "^0.53.0"
-=======
-        "@terascope/types": "^0.12.2",
         "@terascope/utils": "^0.53.1"
->>>>>>> 930a521e
     },
     "devDependencies": {
         "@turf/invariant": "^6.2.0",
