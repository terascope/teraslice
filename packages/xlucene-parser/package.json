--- conflicted
+++ resolved
@@ -1,11 +1,7 @@
 {
     "name": "xlucene-parser",
     "displayName": "xLucene Parser",
-<<<<<<< HEAD
-    "version": "0.36.0-rc.2",
-=======
     "version": "0.36.0",
->>>>>>> 334b6cd2
     "description": "Flexible Lucene-like evaluator and language parser",
     "homepage": "https://github.com/terascope/teraslice/tree/master/packages/xlucene-parser#readme",
     "repository": {
@@ -34,27 +30,8 @@
         "test:watch": "ts-scripts test --watch . --"
     },
     "dependencies": {
-<<<<<<< HEAD
-        "@terascope/types": "^0.9.0-rc.2",
-        "@terascope/utils": "^0.39.0-rc.0",
-=======
         "@terascope/types": "^0.9.0",
         "@terascope/utils": "^0.39.0",
-        "@turf/bbox": "^6.2.0",
-        "@turf/bbox-polygon": "^6.3.0",
-        "@turf/boolean-contains": "^6.3.0",
-        "@turf/boolean-disjoint": "^6.3.0",
-        "@turf/boolean-equal": "^6.3.0",
-        "@turf/boolean-overlap": "^6.3.0",
-        "@turf/boolean-point-in-polygon": "^6.2.0",
-        "@turf/boolean-within": "^6.2.0",
-        "@turf/circle": "^6.3.0",
-        "@turf/clean-coords": "^6.2.0",
-        "@turf/helpers": "^6.2.0",
-        "@turf/invariant": "^6.2.0",
-        "@turf/line-to-polygon": "^6.3.0",
-        "@turf/random": "^6.3.0",
->>>>>>> 334b6cd2
         "netmask": "^2.0.2"
     },
     "devDependencies": {
