--- conflicted
+++ resolved
@@ -30,13 +30,8 @@
         "test:watch": "ts-scripts test --watch . --"
     },
     "dependencies": {
-<<<<<<< HEAD
         "@terascope/types": "^0.11.0",
-        "@terascope/utils": "^0.45.0",
-=======
-        "@terascope/types": "^0.10.3",
         "@terascope/utils": "^0.45.1",
->>>>>>> 76c370ae
         "netmask": "^2.0.2"
     },
     "devDependencies": {
