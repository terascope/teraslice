--- conflicted
+++ resolved
@@ -1,11 +1,7 @@
 {
     "name": "xlucene-parser",
     "displayName": "xLucene Parser",
-<<<<<<< HEAD
-    "version": "2.0.0-dev.0",
-=======
     "version": "2.0.0-dev.3",
->>>>>>> ee60252a
     "description": "Flexible Lucene-like evaluator and language parser",
     "homepage": "https://github.com/terascope/teraslice/tree/master/packages/xlucene-parser#readme",
     "repository": {
@@ -37,13 +33,8 @@
         "test:watch": "node ../scripts/bin/ts-scripts test --watch ../xlucene-parser --"
     },
     "dependencies": {
-<<<<<<< HEAD
-        "@terascope/types": "~2.0.0-dev.0",
-        "@terascope/utils": "~2.0.0-dev.0",
-=======
         "@terascope/types": "~2.0.0-dev.3",
         "@terascope/utils": "~2.0.0-dev.3",
->>>>>>> ee60252a
         "peggy": "~4.2.0",
         "ts-pegjs": "~4.2.1"
     },
