--- conflicted
+++ resolved
@@ -172,14 +172,9 @@
     async list(selector: string, objType: string, ns?: string) {
         const namespace = ns || this.defaultNamespace;
         let responseObj: {
-<<<<<<< HEAD
             response: IncomingMessage;
-            body: k8s.V1PodList | k8s.V1DeploymentList | k8s.V1ServiceList | k8s.V1JobList;
-=======
-            response: IncomingMessage,
             body: k8s.V1PodList | k8s.V1DeploymentList
-            | k8s.V1ServiceList | k8s.V1JobList | k8s.V1ReplicaSetList
->>>>>>> 2f1f4532
+                | k8s.V1ServiceList | k8s.V1JobList | k8s.V1ReplicaSetList;
         };
 
         const params: [
@@ -196,33 +191,33 @@
             undefined,
             undefined,
             selector
-        ]
+        ];
 
         try {
             if (objType === 'pods') {
                 responseObj = await pRetry(
                     () => this.k8sCoreV1Api.listNamespacedPod(...params),
-                     getRetryConfig()
+                    getRetryConfig()
                 );
             } else if (objType === 'deployments') {
                 responseObj = await pRetry(
                     () => this.k8sAppsV1Api.listNamespacedDeployment(...params),
-                     getRetryConfig()
+                    getRetryConfig()
                 );
             } else if (objType === 'services') {
                 responseObj = await pRetry(
                     () => this.k8sCoreV1Api.listNamespacedService(...params),
-                     getRetryConfig()
+                    getRetryConfig()
                 );
             } else if (objType === 'jobs') {
                 responseObj = await pRetry(
                     () => this.k8sBatchV1Api.listNamespacedJob(...params),
-                     getRetryConfig()
+                    getRetryConfig()
                 );
             } else if (objType === 'replicasets') {
                 responseObj = await pRetry(
                     () => this.k8sAppsV1Api.listNamespacedReplicaSet(...params),
-                     getRetryConfig()
+                    getRetryConfig()
                 );
             } else {
                 const error = new Error(`Wrong objType provided to get: ${objType}`);
@@ -396,11 +391,11 @@
             undefined,
             undefined,
             deleteOptions
-        ]
+        ];
 
         const deleteWithErrorHandling = async (deleteFn: () => Promise<{
-                response: IncomingMessage,
-                body: k8s.V1Status | k8s.V1Pod | k8s.V1Service
+            response: IncomingMessage;
+            body: k8s.V1Status | k8s.V1Pod | k8s.V1Service;
         }>) => {
             try {
                 const res = await deleteFn();
@@ -422,7 +417,7 @@
                 }
                 throw e;
             }
-        }
+        };
 
         try {
             if (objType === 'services') {
