import fs from 'node:fs';
import path from 'node:path';
// @ts-expect-error no types found
import barbe from 'barbe';
import _ from 'lodash';
import { isNumber, Logger } from '@terascope/utils';
import type { TerasliceConfig, ExecutionConfig } from '@terascope/job-components';
import { safeEncode } from '../../../../../utils/encoding_utils.js';
import { setMaxOldSpaceViaEnv } from './utils.js';

const resourcePath = path.join(process.cwd(), './packages/teraslice/src/lib/cluster/services/cluster/backends/kubernetes/');

interface K8sConfig {
    clusterName: string;
    clusterNameLabel: string;
    configMapName: string;
    dockerImage: string;
    execution: string;
    exId: string;
    exName: string;
    exUid: string;
    jobId: string;
    jobNameLabel: string;
    name: string;
    namespace: string;
    nodeType: string;
    replicas: number;
    shutdownTimeout: number;
}

export class K8sResource {
    execution: ExecutionConfig;
    jobLabelPrefix: string;
    jobPropertyLabelPrefix: string;
    logger: Logger;
    nodeType: string;
    nameInfix: string;
    terasliceConfig: TerasliceConfig;
    templateGenerator: (record: Record<string, any>) => any;
    templateConfig: K8sConfig;
    resource: any;
    /**
     * K8sResource allows the generation of k8s resources based on templates.
     * After creating the object, the k8s resource is accessible on the objects
     * .resource property.
     *
     * @param {String} resourceType - jobs/services/deployments
     * @param {String} resourceName - worker/execution_controller
     * @param {Object} terasliceConfig - teraslice cluster config from context
     * @param {Object} execution - teraslice execution
     */
    constructor(
        resourceType: string,
        resourceName: string,
        terasliceConfig: TerasliceConfig,
        execution: ExecutionConfig,
        logger: Logger
    ) {
        this.execution = execution;
        this.jobLabelPrefix = 'job.teraslice.terascope.io';
        this.jobPropertyLabelPrefix = 'job-property.teraslice.terascope.io';
        this.logger = logger;
        this.nodeType = resourceName;
        this.terasliceConfig = terasliceConfig;

        if (resourceName === 'worker') {
            this.nameInfix = 'wkr';
        } else if (resourceName === 'execution_controller') {
            this.nameInfix = 'exc';
        } else {
            throw new Error(`Unsupported resourceName: ${resourceName}`);
        }

        this.templateGenerator = this._makeTemplate(resourceType, resourceName);
        this.templateConfig = this._makeConfig();
        this.resource = this.templateGenerator(this.templateConfig);

        this._setJobLabels();

        // Apply job `targets` setting as k8s nodeAffinity
        // We assume that multiple targets require both to match ...
        // NOTE: If you specify multiple `matchExpressions` associated with
        // `nodeSelectorTerms`, then the pod can be scheduled onto a node
        // only if *all* `matchExpressions` can be satisfied.
        this._setTargets();
        this._setResources();
        this._setVolumes();
        if (process.env.MOUNT_LOCAL_TERASLICE !== undefined) {
            this._mountLocalTeraslice();
        }
        this._setAssetsVolume();
        this._setImagePullSecret();
        this._setEphemeralStorage();
        this._setExternalPorts();
        this._setPriorityClassName();

        if (resourceName === 'worker') {
            this._setWorkerAntiAffinity();
        }

        // Execution controller targets are required nodeAffinities, if
        // required job targets are also supplied, then *all* of the matches
        // will have to be satisfied for the job to be scheduled.  This also
        // adds tolerations for any specified targets
        if (resourceName === 'execution_controller') {
            this._setExecutionControllerTargets();
        }

        if (this.terasliceConfig.kubernetes_overrides_enabled) {
            this._mergePodSpecOverlay();
        }
    }

    _mountLocalTeraslice() {
        const devMounts = JSON.parse(process.env.MOUNT_LOCAL_TERASLICE as string);
        this.resource.spec.template.spec.containers[0].volumeMounts.push(...devMounts.volumeMounts);
        this.resource.spec.template.spec.volumes.push(...devMounts.volumes);

        this.resource.spec.template.spec.containers[0].args = [
            'node',
            'service.js'
        ];
    }

    _makeConfig(): K8sConfig {
        const clusterName = _.get(this.terasliceConfig, 'name');
        const clusterNameLabel = clusterName.replace(/[^a-zA-Z0-9_\-.]/g, '_').substring(0, 63);
        const configMapName = _.get(
            this.terasliceConfig,
            'kubernetes_config_map_name',
            `${this.terasliceConfig.name}-worker`
        );
        const dockerImage = this.execution.kubernetes_image
            || this.terasliceConfig.kubernetes_image;
        // name needs to be a valid DNS name since it is used in the svc name,
        // so we can only permit alphanumeric and - characters.  _ is forbidden.
        // -> regex used for validation is '[a-z]([-a-z0-9]*[a-z0-9])?'
        const jobNameLabel = this.execution.name
            .toLowerCase()
            .replace(/[^a-zA-Z0-9\-.]/g, '-')
            .replace(/^[^a-z]/, 'a')
            .replace(/[^a-z0-9]$/, '0')
            .substring(0, 63);
        const name = `ts-${this.nameInfix}-${jobNameLabel.substring(0, 35)}-${this.execution.job_id.substring(0, 13)}`;
        const shutdownTimeoutMs = _.get(this.terasliceConfig, 'shutdown_timeout', 60000);
        const shutdownTimeoutSeconds = Math.round(shutdownTimeoutMs / 1000);

        const config = {
            // assetsDirectory: _.get(this.terasliceConfig, 'assets_directory', ''),
            // assetsVolume: _.get(this.terasliceConfig, 'assets_volume', ''),
            clusterName,
            clusterNameLabel,
            configMapName,
            dockerImage,
            execution: safeEncode(this.execution),
            exId: this.execution.ex_id,
            // @ts-expect-error TODO: not sure where these come from
            exName: this.execution.k8sName,
            // @ts-expect-error TODO: not sure where these come from
            exUid: this.execution.k8sUid,
            jobId: this.execution.job_id,
            jobNameLabel,
            name,
            namespace: _.get(this.terasliceConfig, 'kubernetes_namespace', 'default'),
            nodeType: this.nodeType,
            replicas: this.execution.workers,
            shutdownTimeout: shutdownTimeoutSeconds
        } as K8sConfig;

        return config;
    }

    _makeTemplate(folder: string, fileName: string) {
        const filePath = path.join(resourcePath, folder, `${fileName}.hbs`);
        const templateData = fs.readFileSync(filePath, 'utf-8');
        const templateKeys = ['{{', '}}'];

        return (config: Record<string, any>) => {
            const templated = barbe(templateData, templateKeys, config);
            return JSON.parse(templated);
        };
    }

    _setWorkerAntiAffinity() {
        if (this.terasliceConfig.kubernetes_worker_antiaffinity) {
            const targetKey = 'spec.template.spec.affinity.podAntiAffinity.preferredDuringSchedulingIgnoredDuringExecution';
            if (!_.has(this.resource, targetKey)) {
                _.set(this.resource, targetKey, []);
            }

            this.resource.spec.template.spec.affinity
                .podAntiAffinity.preferredDuringSchedulingIgnoredDuringExecution.push(
                    {
                        weight: 1,
                        podAffinityTerm: {
                            labelSelector: {
                                matchExpressions: [
                                    {
                                        key: 'app.kubernetes.io/name',
                                        operator: 'In',
                                        values: [
                                            'teraslice'
                                        ]
                                    },
                                    {
                                        key: 'app.kubernetes.io/instance',
                                        operator: 'In',
                                        values: [
                                            this.templateConfig.clusterNameLabel
                                        ]
                                    }
                                ]
                            },
                            topologyKey: 'kubernetes.io/hostname'
                        }
                    }
                );
        }
    }

    /**
     * Execution Controllers get tolerations and required affinities
     *
     * NOTE: We considered changing `execution_controller_targets` to be an
     * object but the inconsistency with `targets` made this awkward.  See the
     * `teraslice config with execution_controller_targets and job targets set`
     * test for an example.  If the syntax for this were to change, we should
     * also consider changing `execution.targets`, which is a change on the job.
     */
    _setExecutionControllerTargets() {
        if (this.terasliceConfig.execution_controller_targets) {
            _.forEach(this.terasliceConfig.execution_controller_targets, (target) => {
                this._setTargetRequired(target);
                this._setTargetAccepted(target);
            });
        }
    }

    _setEphemeralStorage() {
        if (this.execution.ephemeral_storage) {
            this.resource.spec.template.spec.containers[0].volumeMounts.push({
                name: 'ephemeral-volume',
                mountPath: '/ephemeral0'
            });
            this.resource.spec.template.spec.volumes.push({
                name: 'ephemeral-volume',
                emptyDir: {}
            });
        }
    }

    _setExternalPorts() {
        if (this.execution.external_ports) {
            _.forEach(this.execution.external_ports, (portValue) => {
                if (isNumber(portValue)) {
                    this.resource.spec.template.spec.containers[0].ports
                        .push({ containerPort: portValue });
                } else {
                    this.resource.spec.template.spec.containers[0].ports
                        .push(
                            {
                                name: portValue.name,
                                containerPort: portValue.port
                            }
                        );
                }
            });
        }
    }

    _setImagePullSecret() {
        if (this.terasliceConfig.kubernetes_image_pull_secret) {
            this.resource.spec.template.spec.imagePullSecrets = [
                { name: this.terasliceConfig.kubernetes_image_pull_secret }
            ];
        }
    }

    _setPriorityClassName() {
        if (this.terasliceConfig.kubernetes_priority_class_name) {
            const className = this.terasliceConfig.kubernetes_priority_class_name;

            if (this.nodeType === 'execution_controller') {
                this.resource.spec.template.spec.priorityClassName = className;
                if (this.execution.stateful) {
<<<<<<< HEAD
=======

>>>>>>> 2f1f4532
                    this.resource.spec.template.metadata.labels[`${this.jobPropertyLabelPrefix}/stateful`] = 'true';
                }
            }
            if (this.nodeType === 'worker' && this.execution.stateful) {
<<<<<<< HEAD
                this.resource.spec.template.spec.priorityClassName = className;
=======
                // eslint-disable-next-line max-len
                this.resource.spec.template.spec.priorityClassName = this.terasliceConfig.kubernetes_priority_class_name;
>>>>>>> 2f1f4532

                this.resource.spec.template.metadata.labels[`${this.jobPropertyLabelPrefix}/stateful`] = 'true';
            }
        }
    }

    _setAssetsVolume() {
        if (this.terasliceConfig.assets_directory && this.terasliceConfig.assets_volume) {
            this.resource.spec.template.spec.volumes.push({
                name: this.terasliceConfig.assets_volume,
                persistentVolumeClaim: { claimName: this.terasliceConfig.assets_volume }
            });
            this.resource.spec.template.spec.containers[0].volumeMounts.push({
                name: this.terasliceConfig.assets_volume,
                mountPath: this.terasliceConfig.assets_directory
            });
        }
    }

    _setJobLabels() {
        if (this.execution.labels != null) {
            Object.entries(this.execution.labels).forEach(([k, v]) => {
                const key = `${this.jobLabelPrefix}/${_.replace(k, /[^a-zA-Z0-9\-._]/g, '-').substring(0, 63)}`;
                const value = _.replace(v, /[^a-zA-Z0-9\-._]/g, '-').substring(0, 63);
                this.resource.metadata.labels[key] = value;

                if (this.resource.kind !== 'Service') {
                    // Services don't have templates, so if it's a service,
                    // don't add this
                    this.resource.spec.template.metadata.labels[key] = value;
                }
            });
        }
    }

    _setVolumes() {
        if (this.execution.volumes != null) {
            _.forEach(this.execution.volumes, (volume) => {
                this.resource.spec.template.spec.volumes.push({
                    name: volume.name,
                    persistentVolumeClaim: { claimName: volume.name }
                });
                this.resource.spec.template.spec.containers[0].volumeMounts.push({
                    name: volume.name,
                    mountPath: volume.path
                });
            });
        }
    }

    _setResources() {
        let cpu;
        let memory;
        let maxMemory;

        const container = this.resource.spec.template.spec.containers[0];

        // use teraslice config as defaults and execution config will override it
        const envVars = Object.assign({}, this.terasliceConfig.env_vars, this.execution.env_vars);

        if (this.nodeType === 'worker') {
            if (this.execution.resources_requests_cpu
                || this.execution.resources_limits_cpu) {
                if (this.execution.resources_requests_cpu) {
                    _.set(container, 'resources.requests.cpu', this.execution.resources_requests_cpu);
                }
                if (this.execution.resources_limits_cpu) {
                    _.set(container, 'resources.limits.cpu', this.execution.resources_limits_cpu);
                }
            } else if (this.execution.cpu || this.terasliceConfig.cpu) {
                // The settings on the executions override the cluster configs
                cpu = this.execution.cpu || this.terasliceConfig.cpu || -1;
                _.set(container, 'resources.requests.cpu', cpu);
                _.set(container, 'resources.limits.cpu', cpu);
            }
            if (this.execution.resources_requests_memory
                || this.execution.resources_limits_memory) {
                _.set(container, 'resources.requests.memory', this.execution.resources_requests_memory);
                _.set(container, 'resources.limits.memory', this.execution.resources_limits_memory);
                maxMemory = this.execution.resources_limits_memory;
            } else if (this.execution.memory || this.terasliceConfig.memory) {
                // The settings on the executions override the cluster configs
                memory = this.execution.memory || this.terasliceConfig.memory || -1;
                _.set(container, 'resources.requests.memory', memory);
                _.set(container, 'resources.limits.memory', memory);
                maxMemory = memory;
            }
        }

        if (this.nodeType === 'execution_controller') {
            // The settings on the executions override the cluster configs
            cpu = this.execution.cpu_execution_controller
            || this.terasliceConfig.cpu_execution_controller || -1;
            memory = this.execution.memory_execution_controller
            || this.terasliceConfig.memory_execution_controller || -1;
            _.set(container, 'resources.requests.cpu', cpu);
            _.set(container, 'resources.limits.cpu', cpu);
            _.set(container, 'resources.requests.memory', memory);
            _.set(container, 'resources.limits.memory', memory);
            maxMemory = memory;
        }

        // NOTE: This sucks, this manages the memory env var but it ALSO is
        // responsible for doing the config and execution env var merge, which
        // should NOT be in this function
        setMaxOldSpaceViaEnv(container.env, envVars, maxMemory as number);
    }

    _setTargets() {
        if (_.has(this.execution, 'targets') && (!_.isEmpty(this.execution.targets))) {
            _.forEach(this.execution.targets, (target: any) => {
                // `required` is the default if no `constraint` is provided for
                // backwards compatibility and as the most likely case
                if (target.constraint === 'required' || !_.has(target, 'constraint')) {
                    this._setTargetRequired(target);
                }

                if (target.constraint === 'preferred') {
                    this._setTargetPreferred(target);
                }

                if (target.constraint === 'accepted') {
                    this._setTargetAccepted(target);
                }
            });
        }
    }

    _setTargetRequired(target: any) {
        const targetKey = 'spec.template.spec.affinity.nodeAffinity.requiredDuringSchedulingIgnoredDuringExecution';
        if (!_.has(this.resource, targetKey)) {
            const nodeSelectorObj = {
                nodeSelectorTerms: [{ matchExpressions: [] }]
            };
            _.set(this.resource, targetKey, nodeSelectorObj);
        }

        this.resource.spec.template.spec.affinity.nodeAffinity
            .requiredDuringSchedulingIgnoredDuringExecution
            .nodeSelectorTerms[0].matchExpressions.push({
                key: target.key,
                operator: 'In',
                values: [target.value]
            });
    }

    _setTargetPreferred(target: any) {
        const targetKey = 'spec.template.spec.affinity.nodeAffinity.preferredDuringSchedulingIgnoredDuringExecution';
        if (!_.has(this.resource, targetKey)) {
            _.set(this.resource, targetKey, []);
        }

        this.resource.spec.template.spec.affinity.nodeAffinity
            .preferredDuringSchedulingIgnoredDuringExecution.push({
                weight: 1,
                preference: {
                    matchExpressions: [{
                        key: target.key,
                        operator: 'In',
                        values: [target.value]
                    }]
                }
            });
    }

    _setTargetAccepted(target: any) {
        const targetKey = 'spec.template.spec.tolerations';
        if (!_.has(this.resource, targetKey)) {
            _.set(this.resource, targetKey, []);
        }

        this.resource.spec.template.spec.tolerations.push({
            key: target.key,
            operator: 'Equal',
            value: target.value,
            effect: 'NoSchedule'
        });
    }

    /**
     * _mergePodSpecOverlay - allows the author of the job to override anything
     * in the pod .spec for both the execution controller and the worker pods
     * created in Kubernetes.  This can be useful in many ways including these:
     *
     *   * add `initContainers` to the pods
     *   * add `hostAliases` to the pods
     *
     * Note that this happens at the end of the process, so anything added by
     * this overlay will overwrite any other setting set on the job or by the
     * config.
     *
     * Job setting: `pod_spec_override`
     */
    _mergePodSpecOverlay() {
        this.resource.spec.template.spec = _.merge(
            this.resource.spec.template.spec,
            this.execution.pod_spec_override
        );
    }
}<|MERGE_RESOLUTION|>--- conflicted
+++ resolved
@@ -283,21 +283,11 @@
             if (this.nodeType === 'execution_controller') {
                 this.resource.spec.template.spec.priorityClassName = className;
                 if (this.execution.stateful) {
-<<<<<<< HEAD
-=======
-
->>>>>>> 2f1f4532
                     this.resource.spec.template.metadata.labels[`${this.jobPropertyLabelPrefix}/stateful`] = 'true';
                 }
             }
             if (this.nodeType === 'worker' && this.execution.stateful) {
-<<<<<<< HEAD
                 this.resource.spec.template.spec.priorityClassName = className;
-=======
-                // eslint-disable-next-line max-len
-                this.resource.spec.template.spec.priorityClassName = this.terasliceConfig.kubernetes_priority_class_name;
->>>>>>> 2f1f4532
-
                 this.resource.spec.template.metadata.labels[`${this.jobPropertyLabelPrefix}/stateful`] = 'true';
             }
         }
