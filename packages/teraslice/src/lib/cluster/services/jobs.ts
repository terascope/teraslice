import defaultsDeep from 'lodash/defaultsDeep.js';
import {
    TSError, uniq, cloneDeep,
    isEmpty, getTypeOf, isString,
    Logger
} from '@terascope/utils';
import {
    JobConfigParams, JobValidator, RecoveryCleanupType,
    ValidatedJobConfig
} from '@terascope/job-components';
import { JobConfig, ExecutionConfig } from '@terascope/types';
import { ClusterMasterContext } from '../../../interfaces.js';
import { makeLogger } from '../../workers/helpers/terafoundation.js';
import { spawnAssetLoader } from '../../workers/assets/spawn.js';
import { terasliceOpPath } from '../../config/index.js';
import { JobsStorage, ExecutionStorage } from '../../storage/index.js';
import type { ExecutionService } from './execution.js';

/**
 * New execution result
 * @typedef NewExecutionResult
 * @property {string} job_id
 * @property {string} ex_id
 */

export class JobsService {
    context: ClusterMasterContext;
    jobValidator: JobValidator;
    logger: Logger;
    jobsStorage!: JobsStorage;
    executionStorage!: ExecutionStorage;
    executionService!: ExecutionService;

    constructor(context: ClusterMasterContext) {
        this.context = context;
        this.logger = makeLogger(context, 'jobs_service');
        this.jobValidator = new JobValidator(context, {
            terasliceOpPath,
        });
    }

    async initialize() {
        this.logger.info('job service is initializing...');

        const { executionStorage, jobsStorage } = this.context.stores;
        if (jobsStorage == null || executionStorage == null) {
            throw new Error('Missing required stores');
        }

        const { executionService } = this.context.services;

        if (executionService == null) {
            throw new Error('Missing required services');
        }

        this.jobsStorage = jobsStorage;
        this.executionStorage = executionStorage;
        this.executionService = executionService;
    }

    /**
     * Validate the job spec
     *
     * @returns {Promise<import('@terascope/job-components').ValidatedJobConfig>}
    */
    private async _validateJobSpec(
        jobSpec: JobConfig | JobConfigParams
    ): Promise<ValidatedJobConfig | JobConfig> {
        const parsedAssetJob = await this._ensureAssets(cloneDeep(jobSpec));
        const validJob = await this.jobValidator.validateConfig(parsedAssetJob);
        return validJob;
    }

    async submitJob(jobSpec: Partial<ValidatedJobConfig>, shouldRun?: boolean) {
        // @ts-expect-error
        if (jobSpec.job_id) {
            throw new TSError('Job cannot include a job_id on submit', {
                statusCode: 422,
            });
        }

        const validJob = await this._validateJobSpec(jobSpec);

        // We don't create with the fully parsed validJob as it changes the asset names
        // to their asset id which we don't want stored as at the job level
        const job = await this.jobsStorage.create(jobSpec as ValidatedJobConfig);

        if (!shouldRun) {
            return { job_id: job.job_id };
        }

        const jobRecord = Object.assign({}, jobSpec, validJob, {
            job_id: job.job_id
        }) as JobConfig;

        return this.executionService.createExecutionContext(jobRecord);
    }

    /**
     * Sets the `active` property on the job to `true` or `false`.
     * @param {string} jobId
     * @param {boolean} activeState
     */
    async setActiveState(jobId: string, activeState: boolean) {
        const job = await this.jobsStorage.get(jobId);
        if (activeState === true) {
            job.active = true;
        } else {
            job.active = false;
        }
        this.logger.info(`Setting jobId: ${jobId} to active: ${activeState}`);
        return this.updateJob(jobId, job);
    }

<<<<<<< HEAD
    async updateJob(jobId: string, jobSpec: Partial<JobConfig>) {
        await this._validateJobSpec(jobSpec);

=======
    /**
     * Update a job
     *
     * @param {string} jobId
     * @param {Partial<jobRecord>} jobSpec
     * @returns {Promise<JobRecord>}
     */
    async updateJob(jobId: string, jobSpec: Partial<JobRecord>) {
>>>>>>> 29231b84
        const originalJob = await this.jobsStorage.get(jobId);

        // If job is switching from active to inactive job validation is skipped
        // This allows for old jobs that are missing required resources to be marked inactive
        if (originalJob.active !== false && jobSpec.active === false) {
            this.logger.info(`Skipping job validation to set jobId ${jobId} as _inactive`);
        } else {
            await this._validateJobSpec(jobSpec);
        }

        return this.jobsStorage.update(jobId, Object.assign({}, jobSpec, {
            _created: originalJob._created
        }));
    }

    /**
     * Start a Job
     *
     * @param {string} jobId
     * @returns {Promise<NewExecutionResult>}
    */
    async startJob(jobId: string) {
        const activeExecution = await this._getActiveExecution(jobId, true);

        // searching for an active execution, if there is then we reject
        if (activeExecution) {
            throw new TSError(`Job ${jobId} is currently running, cannot have the same job concurrently running`, {
                statusCode: 409
            });
        }

        let currentResources = await this.executionService.listResourcesForJobId(jobId);

        if (currentResources.length > 0) {
            currentResources = currentResources.flat();
            const exIdsSet = new Set<string>();
            for (const resource of currentResources) {
                exIdsSet.add(resource.metadata.labels['teraslice.terascope.io/exId']);
            }
            const exIdsArr = Array.from(exIdsSet);
            const exIdsString = exIdsArr.join(', ');
            throw new TSError(`There are orphaned resources for job: ${jobId}, exId: ${exIdsString}.
            To remove orphaned resources:
                curl -XPOST <teraslice host>/v1/jobs/${jobId}/_stop?force=true`);
        }

        const jobSpec = await this.jobsStorage.get(jobId);
        const validJob = await this._validateJobSpec(jobSpec) as JobConfig;

        if (validJob.autorecover) {
            return this._recoverValidJob(validJob);
        }

        return this.executionService.createExecutionContext(validJob);
    }

    /**
     * Recover a job using the valid configuration
     *
     * @private
     * @param {import('@terascope/job-components').ValidatedJobConfig} validJob
     * @param {import('@terascope/job-components').RecoveryCleanupType} [cleanupType]
     * @returns {Promise<NewExecutionResult>}
    */
    private async _recoverValidJob(validJob: JobConfig, cleanupType?: RecoveryCleanupType) {
        const recoverFrom = await this.getLatestExecution(validJob.job_id, undefined, true);

        // if there isn't an execution and autorecover is true
        // create a new execution else throw
        if (!recoverFrom) {
            if (validJob.autorecover) {
                return this.executionService.createExecutionContext(validJob);
            }

            throw new TSError(`Job ${validJob.job_id} is missing an execution to recover from`, {
                statusCode: 404
            });
        }

        if (validJob.slicers !== recoverFrom.slicers) {
            const changedFrom = `from ${recoverFrom.slicers} to ${validJob.slicers}`;
            this.logger.warn(`recovery for job ${recoverFrom.job_id} changed slicers ${changedFrom}`);
        }

        return this.executionService.recoverExecution(
            // apply the latest job config changes
            defaultsDeep({}, validJob, recoverFrom),
            cleanupType
        );
    }

    /**
     * Recover a job, applied the last changes to the prev execution
     *
     * @param {string} jobId
     * @param {import('@terascope/job-components').RecoveryCleanupType} [cleanupType]
     * @returns {Promise<NewExecutionResult>}
    */
    async recoverJob(jobId: string, cleanupType: RecoveryCleanupType) {
        // we need to do validations since the job config could change between recovery
        const jobSpec = await this.jobsStorage.get(jobId);
        const validJob = await this._validateJobSpec(jobSpec) as JobConfig;

        return this._recoverValidJob(validJob, cleanupType);
    }

    async pauseJob(jobId: string) {
        const exId = await this.getLatestExecutionId(jobId);
        return this.executionService.pauseExecution(exId);
    }

    async resumeJob(jobId: string) {
        const exId = await this.getLatestExecutionId(jobId);
        return this.executionService.resumeExecution(exId);
    }

    /**
     * Get the latest execution
     *
     * @param {string} jobId
     * @param {string} [query]
     * @param {boolean=false} [allowZeroResults]
     * @returns {Promise<import('@terascope/job-components').ExecutionConfig>}
    */
    async getLatestExecution(
        jobId: string,
        query?: string,
        allowZeroResults = false
    ): Promise<ExecutionConfig> {
        if (!jobId || !isString(jobId)) {
            throw new TSError(`Invalid job id, got ${getTypeOf(jobId)}`);
        }

        const ex = await this.executionStorage.search(
            query || `job_id: "${jobId}"`, undefined, 1, '_created:desc'
        ) as ExecutionConfig[];

        if (!allowZeroResults && !ex.length) {
            throw new TSError(`No execution was found for job ${jobId}`, {
                statusCode: 404
            });
        }

        return ex[0];
    }

    /**
     * Get the active execution
     *
     * @param {string} jobId
     * @param {boolean} [allowZeroResults]
     * @returns {Promise<import('@terascope/job-components').ExecutionConfig>}
    */
    private async _getActiveExecution(jobId: string, allowZeroResults?: boolean) {
        const statuses = this.executionStorage
            .getTerminalStatuses()
            .map((state) => ` _status:"${state}"`)
            .join(' OR ');

        const query = `job_id:"${jobId}" AND _context:ex NOT (${statuses.trim()})`;

        return this.getLatestExecution(jobId, query, allowZeroResults);
    }

    /**
     * Get the active execution
     *
     * @param {string} jobId
     * @param {boolean} [allowZeroResults]
     * @returns {Promise<import('@terascope/job-components').ExecutionConfig>}
    */
    private async _getActiveExecutionId(jobId: string): Promise<string> {
        const { ex_id } = await this._getActiveExecution(jobId);
        return ex_id;
    }

    async getLatestExecutionId(jobId: string): Promise<string> {
        const { ex_id } = await this.getLatestExecution(jobId);
        return ex_id;
    }

    async shutdown() {

    }

    async addWorkers(jobId: string, workerCount: number) {
        const exId = await this._getActiveExecutionId(jobId);
        return this.executionService.addWorkers(exId, workerCount);
    }

    async removeWorkers(jobId: string, workerCount: number) {
        const exId = await this._getActiveExecutionId(jobId);
        return this.executionService.removeWorkers(exId, workerCount);
    }

    async setWorkers(jobId: string, workerCount: number) {
        const exId = await this._getActiveExecutionId(jobId);
        return this.executionService.setWorkers(exId, workerCount);
    }

    private async _ensureAssets(jobConfig: JobConfig | JobConfigParams) {
        const jobAssets = uniq(jobConfig.assets || []) as string [];

        if (isEmpty(jobAssets)) {
            return cloneDeep(jobConfig);
        }
        // convert asset references to their id's
        const assetIds = await spawnAssetLoader(jobAssets);
        if (!assetIds.length) {
            throw new Error(`no asset id's were found for assets: ${JSON.stringify(jobAssets)}`);
        }

        if (jobAssets.length !== assetIds.length) {
            throw new Error(`job specified ${jobAssets.length} assets: ${jobConfig.assets} but only ${assetIds.length} where found, assets: ${assetIds}`);
        }

        // need to normalize asset identifiers to their id form
        // but not mutate original job_spec
        const parsedAssetJob = cloneDeep(jobConfig);
        parsedAssetJob.assets = assetIds;

        return parsedAssetJob;
    }
}<|MERGE_RESOLUTION|>--- conflicted
+++ resolved
@@ -64,14 +64,14 @@
      * @returns {Promise<import('@terascope/job-components').ValidatedJobConfig>}
     */
     private async _validateJobSpec(
-        jobSpec: JobConfig | JobConfigParams
+        jobSpec: Partial<JobConfig | JobConfigParams>
     ): Promise<ValidatedJobConfig | JobConfig> {
         const parsedAssetJob = await this._ensureAssets(cloneDeep(jobSpec));
         const validJob = await this.jobValidator.validateConfig(parsedAssetJob);
         return validJob;
     }
 
-    async submitJob(jobSpec: Partial<ValidatedJobConfig>, shouldRun?: boolean) {
+    async submitJob(jobSpec: Partial<JobConfig | JobConfigParams>, shouldRun?: boolean) {
         // @ts-expect-error
         if (jobSpec.job_id) {
             throw new TSError('Job cannot include a job_id on submit', {
@@ -112,20 +112,9 @@
         return this.updateJob(jobId, job);
     }
 
-<<<<<<< HEAD
-    async updateJob(jobId: string, jobSpec: Partial<JobConfig>) {
+    async updateJob(jobId: string, jobSpec: Partial<JobConfig | JobConfigParams>) {
         await this._validateJobSpec(jobSpec);
 
-=======
-    /**
-     * Update a job
-     *
-     * @param {string} jobId
-     * @param {Partial<jobRecord>} jobSpec
-     * @returns {Promise<JobRecord>}
-     */
-    async updateJob(jobId: string, jobSpec: Partial<JobRecord>) {
->>>>>>> 29231b84
         const originalJob = await this.jobsStorage.get(jobId);
 
         // If job is switching from active to inactive job validation is skipped
@@ -326,7 +315,7 @@
         return this.executionService.setWorkers(exId, workerCount);
     }
 
-    private async _ensureAssets(jobConfig: JobConfig | JobConfigParams) {
+    private async _ensureAssets(jobConfig: Partial<JobConfig | JobConfigParams>) {
         const jobAssets = uniq(jobConfig.assets || []) as string [];
 
         if (isEmpty(jobAssets)) {
