--- conflicted
+++ resolved
@@ -438,48 +438,16 @@
 
             this.context.apis.foundation.promMetrics.set(
                 'info',
-<<<<<<< HEAD
-                'Information about Teraslice worker',
-                ['arch', 'clustering_type', 'name', 'node_version', 'platform', 'teraslice_version'],
-            ),
-            this.context.apis.foundation.promMetrics.addGauge(
-                'slices_processed',
-                'Number of slices the worker has processed',
-                [],
-                function collect() {
-                    const slicesProcessed = self.getSlicesProcessed();
-                    const defaultLabels = {
-                        ...self.context.apis.foundation.promMetrics.getDefaultLabels()
-                    };
-                    this.set(defaultLabels, slicesProcessed);
-                }
-            )
-        ]);
-
-        this.context.apis.foundation.promMetrics.set(
-            'info',
-            {
-                arch: this.context.arch,
-                clustering_type: this.context.sysconfig.teraslice.cluster_manager_type,
-                name: this.context.sysconfig.teraslice.name,
-                node_version: process.version,
-                platform: this.context.platform,
-                teraslice_version: getPackageJSON().version
-            },
-            1
-        );
-=======
                 {
                     arch: this.context.arch,
                     clustering_type: this.context.sysconfig.teraslice.cluster_manager_type,
                     name: this.context.sysconfig.teraslice.name,
                     node_version: process.version,
                     platform: this.context.platform,
-                    teraslice_version: this.executionContext.config.teraslice_version
+                    teraslice_version: getPackageJSON().version
                 },
                 1
             );
         }
->>>>>>> 5177dfac
     }
 }