--- conflicted
+++ resolved
@@ -35,11 +35,7 @@
         "@terascope/elasticsearch-api": "^2.1.6",
         "@terascope/job-components": "^0.23.3",
         "@terascope/queue": "^1.1.7",
-<<<<<<< HEAD
-        "@terascope/teraslice-messaging": "^0.4.1",
-=======
         "@terascope/teraslice-messaging": "^0.4.2",
->>>>>>> 4b338f48
         "@terascope/utils": "^0.18.0",
         "async-mutex": "^0.1.3",
         "barbe": "^3.0.15",
