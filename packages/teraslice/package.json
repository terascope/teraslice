--- conflicted
+++ resolved
@@ -1,11 +1,7 @@
 {
     "name": "teraslice",
     "displayName": "Teraslice",
-<<<<<<< HEAD
-    "version": "3.0.0-dev.0",
-=======
     "version": "3.0.0-dev.3",
->>>>>>> ee60252a
     "description": "Distributed computing platform for processing JSON data",
     "homepage": "https://github.com/terascope/teraslice#readme",
     "bugs": {
@@ -43,19 +39,11 @@
     },
     "dependencies": {
         "@kubernetes/client-node": "~1.3.0",
-<<<<<<< HEAD
-        "@terascope/elasticsearch-api": "~5.0.0-dev.0",
-        "@terascope/job-components": "~2.0.0-dev.0",
-        "@terascope/teraslice-messaging": "~2.0.0-dev.0",
-        "@terascope/types": "~2.0.0-dev.0",
-        "@terascope/utils": "~2.0.0-dev.0",
-=======
         "@terascope/elasticsearch-api": "~5.0.0-dev.3",
         "@terascope/job-components": "~2.0.0-dev.3",
         "@terascope/teraslice-messaging": "~2.0.0-dev.3",
         "@terascope/types": "~2.0.0-dev.3",
         "@terascope/utils": "~2.0.0-dev.3",
->>>>>>> ee60252a
         "async-mutex": "~0.5.0",
         "barbe": "~3.0.17",
         "body-parser": "~2.2.0",
@@ -73,19 +61,11 @@
         "semver": "~7.7.2",
         "socket.io": "~1.7.4",
         "socket.io-client": "~1.7.4",
-<<<<<<< HEAD
-        "terafoundation": "~2.0.0-dev.0",
-        "uuid": "~13.0.0"
-    },
-    "devDependencies": {
-        "@terascope/opensearch-client": "~2.0.0-dev.0",
-=======
         "terafoundation": "~2.0.0-dev.3",
         "uuid": "~13.0.0"
     },
     "devDependencies": {
         "@terascope/opensearch-client": "~2.0.0-dev.3",
->>>>>>> ee60252a
         "@types/archiver": "~6.0.3",
         "@types/express": "~5.0.3",
         "@types/gc-stats": "~1.4.3",
