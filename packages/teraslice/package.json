--- conflicted
+++ resolved
@@ -62,11 +62,7 @@
         "semver": "~7.7.1",
         "socket.io": "~1.7.4",
         "socket.io-client": "~1.7.4",
-<<<<<<< HEAD
         "terafoundation": "~1.13.0",
-=======
-        "terafoundation": "~1.12.2",
->>>>>>> 93644811
         "uuid": "~11.1.0"
     },
     "devDependencies": {
