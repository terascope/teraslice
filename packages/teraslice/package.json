{
    "name": "teraslice",
    "displayName": "Teraslice",
    "version": "2.17.2",
    "description": "Distributed computing platform for processing JSON data",
    "homepage": "https://github.com/terascope/teraslice#readme",
    "bugs": {
        "url": "https://github.com/terascope/teraslice/issues"
    },
    "repository": {
        "type": "git",
        "url": "git+https://github.com/terascope/teraslice.git"
    },
    "license": "Apache-2.0",
    "author": "Terascope, LLC <info@terascope.io>",
    "type": "module",
    "main": "dist/src/index.js",
    "typings": "dist/src/index.d.ts",
    "files": [
        "*.js",
        "lib/**/*",
        "examples/**/*"
    ],
    "scripts": {
        "build": "tsc --build",
        "build:watch": "yarn build --watch",
        "start": "node service.js",
        "test": "TEST_ELASTICSEARCH='true' node ../scripts/bin/ts-scripts test ../teraslice --",
        "test:debug": "TEST_ELASTICSEARCH='true' node ../scripts/bin/ts-scripts test --debug ../teraslice --",
        "test:elasticsearch6": "TEST_ELASTICSEARCH='true' ELASTICSEARCH_VERSION='6.8.6' node ../scripts/bin/ts-scripts test ../teraslice --",
        "test:elasticsearch7": "TEST_ELASTICSEARCH='true' ELASTICSEARCH_VERSION='7.9.3' node ../scripts/bin/ts-scripts test ../teraslice --",
        "test:opensearch1": "TEST_OPENSEARCH='true' node ../scripts/bin/ts-scripts test ../teraslice --",
        "test:opensearch2": "TEST_OPENSEARCH='true' OPENSEARCH_VERSION='2.15.0' node ../scripts/bin/ts-scripts test ../teraslice --",
        "test:opensearch3": "TEST_OPENSEARCH='true' OPENSEARCH_VERSION='3.1.0' node ../scripts/bin/ts-scripts test ../teraslice --",
        "test:watch": "TEST_ELASTICSEARCH='true' node ../scripts/bin/ts-scripts test --watch ../teraslice --"
    },
    "resolutions": {
        "debug": "~4.4.1",
        "ms": "~2.1.3"
    },
    "dependencies": {
        "@kubernetes/client-node": "~1.3.0",
<<<<<<< HEAD
        "@terascope/elasticsearch-api": "~4.12.0",
        "@terascope/job-components": "~1.12.0",
        "@terascope/teraslice-messaging": "~1.13.0",
        "@terascope/types": "~1.4.3",
        "@terascope/utils": "~1.10.0",
=======
        "@terascope/elasticsearch-api": "~4.11.2",
        "@terascope/job-components": "~1.11.4",
        "@terascope/teraslice-messaging": "~1.12.4",
        "@terascope/types": "~1.4.3",
        "@terascope/utils": "~1.9.4",
>>>>>>> 9e674cbf
        "async-mutex": "~0.5.0",
        "barbe": "~3.0.17",
        "body-parser": "~2.2.0",
        "decompress": "~4.2.1",
        "easy-table": "~1.2.0",
        "event-loop-stats": "~1.4.1",
        "express": "~5.1.0",
        "fs-extra": "~11.3.1",
        "gc-stats": "1.4.1",
        "get-port": "~7.1.0",
        "got": "~14.4.7",
        "ip": "~2.0.1",
        "kubernetes-client": "~9.0.0",
        "ms": "~2.1.3",
        "nanoid": "~5.1.5",
        "semver": "~7.7.2",
        "socket.io": "~1.7.4",
        "socket.io-client": "~1.7.4",
<<<<<<< HEAD
        "terafoundation": "~1.15.0",
        "uuid": "~11.1.0"
    },
    "devDependencies": {
        "@terascope/opensearch-client": "~1.1.0",
=======
        "terafoundation": "~1.14.2",
        "uuid": "~11.1.0"
    },
    "devDependencies": {
        "@terascope/opensearch-client": "~1.0.1",
>>>>>>> 9e674cbf
        "@types/archiver": "~6.0.3",
        "@types/express": "~5.0.3",
        "@types/gc-stats": "~1.4.3",
        "archiver": "~7.0.1",
        "bufferstreams": "~3.0.0",
        "chance": "~1.1.13",
        "convict": "~6.2.4",
        "convict-format-with-moment": "~6.2.0",
        "convict-format-with-validator": "~6.2.0",
        "jest-fixtures": "~0.6.0",
        "js-yaml": "~4.1.0",
        "nock": "~13.5.6"
    },
    "engines": {
        "node": ">=22.0.0",
        "yarn": ">=1.22.19"
    },
    "publishConfig": {
        "access": "public",
        "registry": "https://registry.npmjs.org/"
    },
    "terascope": {
        "main": true,
        "enableTypedoc": false,
        "testSuite": "elasticsearch"
    }
}<|MERGE_RESOLUTION|>--- conflicted
+++ resolved
@@ -40,19 +40,11 @@
     },
     "dependencies": {
         "@kubernetes/client-node": "~1.3.0",
-<<<<<<< HEAD
         "@terascope/elasticsearch-api": "~4.12.0",
         "@terascope/job-components": "~1.12.0",
         "@terascope/teraslice-messaging": "~1.13.0",
         "@terascope/types": "~1.4.3",
         "@terascope/utils": "~1.10.0",
-=======
-        "@terascope/elasticsearch-api": "~4.11.2",
-        "@terascope/job-components": "~1.11.4",
-        "@terascope/teraslice-messaging": "~1.12.4",
-        "@terascope/types": "~1.4.3",
-        "@terascope/utils": "~1.9.4",
->>>>>>> 9e674cbf
         "async-mutex": "~0.5.0",
         "barbe": "~3.0.17",
         "body-parser": "~2.2.0",
@@ -71,19 +63,11 @@
         "semver": "~7.7.2",
         "socket.io": "~1.7.4",
         "socket.io-client": "~1.7.4",
-<<<<<<< HEAD
         "terafoundation": "~1.15.0",
         "uuid": "~11.1.0"
     },
     "devDependencies": {
         "@terascope/opensearch-client": "~1.1.0",
-=======
-        "terafoundation": "~1.14.2",
-        "uuid": "~11.1.0"
-    },
-    "devDependencies": {
-        "@terascope/opensearch-client": "~1.0.1",
->>>>>>> 9e674cbf
         "@types/archiver": "~6.0.3",
         "@types/express": "~5.0.3",
         "@types/gc-stats": "~1.4.3",
