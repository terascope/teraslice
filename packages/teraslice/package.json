--- conflicted
+++ resolved
@@ -63,11 +63,7 @@
         "semver": "~7.7.2",
         "socket.io": "~1.7.4",
         "socket.io-client": "~1.7.4",
-<<<<<<< HEAD
-        "terafoundation": "~1.13.0",
-=======
         "terafoundation": "~1.15.2",
->>>>>>> 3c610914
         "uuid": "~11.1.0"
     },
     "devDependencies": {
