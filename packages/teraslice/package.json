{
    "name": "teraslice",
    "displayName": "Teraslice",
<<<<<<< HEAD
    "version": "0.87.0",
=======
    "version": "0.86.5",
>>>>>>> 33001190
    "description": "Distributed computing platform for processing JSON data",
    "homepage": "https://github.com/terascope/teraslice#readme",
    "bugs": {
        "url": "https://github.com/terascope/teraslice/issues"
    },
    "repository": {
        "type": "git",
        "url": "git+https://github.com/terascope/teraslice.git"
    },
    "license": "Apache-2.0",
    "author": "Terascope, LLC <info@terascope.io>",
    "main": "index.js",
    "bin": "service.js",
    "directories": {
        "lib": "lib",
        "bin": "service.js",
        "test": "test",
        "main": "index.js"
    },
    "files": [
        "*.js",
        "lib/**/*",
        "examples/**/*"
    ],
    "scripts": {
        "start": "node service.js",
        "test": "TEST_ELASTICSEARCH='true' ts-scripts test . --",
        "test:debug": "TEST_ELASTICSEARCH='true' ts-scripts test --debug . --",
        "test:elasticsearch6": "TEST_ELASTICSEARCH='true' ts-scripts test . --",
        "test:elasticsearch7": "TEST_ELASTICSEARCH='true' ELASTICSEARCH_VERSION='7.9.3' ts-scripts test . --",
        "test:opensearch1": "TEST_OPENSEARCH='true' ts-scripts test . --",
        "test:opensearch2": "TEST_OPENSEARCH='true' OPENSEARCH_VERSION='2.8.0' ts-scripts test . --",
        "test:watch": "TEST_ELASTICSEARCH='true' ts-scripts test --watch . --"
    },
    "resolutions": {
        "debug": "^4.3.4",
        "ms": "^2.1.3"
    },
    "dependencies": {
        "@terascope/elasticsearch-api": "^3.11.0",
        "@terascope/job-components": "^0.64.0",
        "@terascope/teraslice-messaging": "^0.34.0",
        "@terascope/utils": "^0.51.0",
        "async-mutex": "^0.4.0",
        "barbe": "^3.0.16",
        "body-parser": "^1.20.2",
        "convict": "^6.2.4",
        "decompress": "^4.2.1",
        "easy-table": "^1.2.0",
        "event-loop-stats": "^1.4.1",
        "express": "^4.18.2",
        "fs-extra": "^11.1.1",
        "gc-stats": "^1.4.0",
        "got": "^11.8.3",
        "gotESM": "npm:got@^13.0.0",
        "ip": "^1.1.8",
        "kubernetes-client": "^9.0.0",
        "lodash": "^4.17.21",
        "ms": "^2.1.3",
        "nanoid": "^3.3.4",
        "porty": "^3.1.1",
        "semver": "^7.3.8",
        "socket.io": "^1.7.4",
        "socket.io-client": "^1.7.4",
        "terafoundation": "^0.51.0",
        "uuid": "^9.0.0"
    },
    "devDependencies": {
        "@terascope/teraslice-op-test-harness": "^1.24.1",
        "archiver": "^5.3.1",
        "bufferstreams": "^3.0.0",
        "chance": "^1.1.11",
        "elasticsearch": "^15.4.1",
        "got": "^11.8.3",
        "jest-fixtures": "^0.6.0",
        "js-yaml": "^4.1.0",
        "nock": "^13.3.1"
    },
    "engines": {
        "node": ">=14.17.0",
        "yarn": ">=1.16.0"
    },
    "publishConfig": {
        "access": "public",
        "registry": "https://registry.npmjs.org/"
    },
    "terascope": {
        "main": true,
        "enableTypedoc": false,
        "testSuite": "elasticsearch"
    }
}<|MERGE_RESOLUTION|>--- conflicted
+++ resolved
@@ -1,11 +1,7 @@
 {
     "name": "teraslice",
     "displayName": "Teraslice",
-<<<<<<< HEAD
     "version": "0.87.0",
-=======
-    "version": "0.86.5",
->>>>>>> 33001190
     "description": "Distributed computing platform for processing JSON data",
     "homepage": "https://github.com/terascope/teraslice#readme",
     "bugs": {
