{
    "name": "teraslice",
    "displayName": "Teraslice",
    "version": "0.75.0",
    "description": "Distributed computing platform for processing JSON data",
    "homepage": "https://github.com/terascope/teraslice#readme",
    "bugs": {
        "url": "https://github.com/terascope/teraslice/issues"
    },
    "repository": {
        "type": "git",
        "url": "git+https://github.com/terascope/teraslice.git"
    },
    "license": "Apache-2.0",
    "author": "Terascope, LLC <info@terascope.io>",
    "main": "index.js",
    "bin": "service.js",
    "directories": {
        "lib": "lib",
        "bin": "service.js",
        "test": "test",
        "main": "index.js"
    },
    "files": [
        "*.js",
        "lib/**/*",
        "examples/**/*"
    ],
    "scripts": {
        "start": "node service.js",
        "test": "ts-scripts test . --",
        "test:debug": "ts-scripts test --debug . --",
        "test:watch": "ts-scripts test --watch . --"
    },
    "resolutions": {
        "debug": "^4.3.1",
        "ms": "^2.1.3"
    },
    "dependencies": {
<<<<<<< HEAD
        "@terascope/elasticsearch-api": "^2.18.6",
        "@terascope/job-components": "^0.50.0",
        "@terascope/teraslice-messaging": "^0.20.6",
        "@terascope/utils": "^0.36.6",
=======
        "@terascope/elasticsearch-api": "^2.19.0",
        "@terascope/job-components": "^0.49.0",
        "@terascope/teraslice-messaging": "^0.21.0",
        "@terascope/utils": "^0.37.0",
>>>>>>> 7113517c
        "async-mutex": "^0.3.1",
        "barbe": "^3.0.16",
        "body-parser": "^1.19.0",
        "convict": "^4.4.1",
        "decompress": "^4.2.1",
        "easy-table": "^1.1.1",
        "event-loop-stats": "^1.2.0",
        "express": "^4.17.1",
        "fs-extra": "^9.1.0",
        "gc-stats": "^1.4.0",
        "got": "^11.8.2",
        "ip": "^1.1.5",
        "kubernetes-client": "^9.0.0",
        "lodash": "^4.17.21",
        "ms": "^2.1.3",
        "nanoid": "^3.1.21",
        "porty": "^3.1.1",
        "semver": "^7.3.5",
        "socket.io": "^1.7.4",
        "socket.io-client": "^1.7.4",
        "terafoundation": "^0.31.0",
        "uuid": "^8.3.2"
    },
    "devDependencies": {
        "@terascope/teraslice-op-test-harness": "^1.23.1",
        "archiver": "^5.3.0",
        "bufferstreams": "^3.0.0",
        "chance": "^1.1.7",
        "elasticsearch": "^15.4.1",
        "got": "^11.8.2",
        "jest-fixtures": "^0.6.0",
        "js-yaml": "^4.0.0",
        "nock": "^13.0.11"
    },
    "publishConfig": {
        "access": "public",
        "registry": "https://registry.npmjs.org/"
    },
    "terascope": {
        "main": true,
        "enableTypedoc": false,
        "testSuite": "elasticsearch"
    }
}<|MERGE_RESOLUTION|>--- conflicted
+++ resolved
@@ -37,17 +37,10 @@
         "ms": "^2.1.3"
     },
     "dependencies": {
-<<<<<<< HEAD
         "@terascope/elasticsearch-api": "^2.18.6",
         "@terascope/job-components": "^0.50.0",
         "@terascope/teraslice-messaging": "^0.20.6",
         "@terascope/utils": "^0.36.6",
-=======
-        "@terascope/elasticsearch-api": "^2.19.0",
-        "@terascope/job-components": "^0.49.0",
-        "@terascope/teraslice-messaging": "^0.21.0",
-        "@terascope/utils": "^0.37.0",
->>>>>>> 7113517c
         "async-mutex": "^0.3.1",
         "barbe": "^3.0.16",
         "body-parser": "^1.19.0",
