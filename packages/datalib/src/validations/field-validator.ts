--- conflicted
+++ resolved
@@ -1,26 +1,27 @@
-import _ from 'lodash';
 import * as ts from '@terascope/utils';
-<<<<<<< HEAD
+import ipaddr from 'ipaddr.js';
 import { isIP as checkIp } from 'net';
 import PhoneValidator from 'awesome-phonenumber';
 import validator from 'validator';
 import * as url from 'valid-url';
-import { toLowerCase } from '../transforms/field-transform';
 import {
     FQDNOptions,
     HashConfig,
     LengthConfig,
     PostalCodeLocale
 } from './interfaces';
+import { parseGeoPoint } from '../transforms/helpers';
 import * as i from '../interfaces';
 
-const geoJSONTypes = Object.keys(i.GeoShapeType).map(toLowerCase);
+const geoJSONTypes = Object.keys(i.GeoShapeType).map((key) => key.toLowerCase());
 
 export const respoitory: i.Repository = {
     isBoolean: { fn: isBoolean, config: {} },
     isBooleanLike: { fn: isBooleanLike, config: {} },
     isEmail: { fn: isEmail, config: {} },
+    validValue: { fn: validValue, config: {} },
     isGeoJSON: { fn: isGeoJSON, config: {} },
+    isGeoPoint: { fn: isGeoPoint, config: {} },
     isGeoShapePoint: { fn: isGeoShapePoint, config: {} },
     isGeoShapePolygon: { fn: isGeoShapePolygon, config: {} },
     isGeoShapeMultiPolygon: { fn: isGeoShapeMultiPolygon, config: {} },
@@ -49,37 +50,19 @@
     isLength: { fn: isLength, config: {} },
     isMimeType: { fn: isMimeType, config: {} },
     isPostalCode: { fn: isPostalCode, config: {} },
+    isTimestamp: { fn: isTimestamp, config: {} },
+    isPublicIp: { fn: isPublicIp, config: {} },
 };
 
-export function isBoolean(input: any): input is boolean {
+export function isBoolean(input: any): boolean {
     return ts.isBoolean(input);
 }
 
-export function isBooleanLike(input: any) {
-=======
-import ipaddr from 'ipaddr.js';
-import { Repository, ValidationResults } from '../interfaces';
-
-export const repository: Repository = {
-    isBoolean: { fn: isBoolean, config: {} },
-    isBooleanLike: { fn: isBooleanLike, config: {} },
-    isEmail: { fn: isEmail, config: {} },
-    isString: { fn: isString, config: {}},
-    validValue: { fn: validValue, config: { }}
-};
-
-
-export function isBoolean(input: string): boolean {
-    return ts.isBoolean(input);
-}
-
-export function isBooleanLike(input: string): boolean {
->>>>>>> e2570979
+export function isBooleanLike(input: any): boolean {
     return ts.isBooleanLike(input);
 }
 
-export function isEmail(input: string): boolean {
-<<<<<<< HEAD
+export function isEmail(input: any): boolean {
     // Email Validation as per RFC2822 standards. Straight from .net helpfiles
     // eslint-disable-next-line
     const regex = /(?:[a-z0-9!#$%&'*+/=?^_`{|}~-]+(?:\.[a-z0-9!#$%&'*+/=?^_`{|}~-]+)*|"(?:[\x01-\x08\x0b\x0c\x0e-\x1f\x21\x23-\x5b\x5d-\x7f]|\\[\x01-\x09\x0b\x0c\x0e-\x7f])*")@(?:(?:[a-z0-9](?:[a-z0-9-]*[a-z0-9])?\.)+[a-z0-9](?:[a-z0-9-]*[a-z0-9])?|\[(?:(?:25[0-5]|2[0-4][0-9]|[01]?[0-9][0-9]?)\.){3}(?:25[0-5]|2[0-4][0-9]|[01]?[0-9][0-9]?|[a-z0-9-]*[a-z0-9]:(?:[\x01-\x08\x0b\x0c\x0e-\x1f\x21-\x5a\x53-\x7f]|\\[\x01-\x09\x0b\x0c\x0e-\x7f])+)\])/;
@@ -88,10 +71,15 @@
     return false;
 }
 
+export function isGeoPoint(input: any) {
+    const results = parseGeoPoint(input, false);
+    return results != null;
+}
+
 export function isGeoJSON(input: any) {
     return ts.isPlainObject(input)
         && Array.isArray(input.coordinates)
-        && geoJSONTypes.includes(toLowerCase(input.type));
+        && geoJSONTypes.includes(input.type.toLowerCase());
 }
 
 export function isGeoShapePoint(input: i.JoinGeoShape) {
@@ -108,7 +96,7 @@
     return isGeoJSON(input)
     && (input.type === i.GeoShapeType.MultiPolygon || input.type === i.ESGeoShapeType.MultiPolygon);
 }
-
+// TODO: test pass this
 export function isIP(input: any) {
     if (checkIp(input) === 0) return false;
     return true;
@@ -215,37 +203,6 @@
 
 export function isPostalCode(input: any, { locale = 'any' }: { locale: 'any' | PostalCodeLocale }) {
     return isString(input) && validator.isPostalCode(input, locale);
-=======
-    // eslint-disable-next-line
-    const regex = /(?:[a-z0-9!#$%&'*+/=?^_`{|}~-]+(?:\.[a-z0-9!#$%&'*+/=?^_`{|}~-]+)*|"(?:[\x01-\x08\x0b\x0c\x0e-\x1f\x21\x23-\x5b\x5d-\x7f]|\\[\x01-\x09\x0b\x0c\x0e-\x7f])*")@(?:(?:[a-z0-9](?:[a-z0-9-]*[a-z0-9])?\.)+[a-z0-9](?:[a-z0-9-]*[a-z0-9])?|\[(?:(?:25[0-5]|2[0-4][0-9]|[01]?[0-9][0-9]?)\.){3}(?:25[0-5]|2[0-4][0-9]|[01]?[0-9][0-9]?|[a-z0-9-]*[a-z0-9]:(?:[\x01-\x08\x0b\x0c\x0e-\x1f\x21-\x5a\x53-\x7f]|\\[\x01-\x09\x0b\x0c\x0e-\x7f])+)\])/;
-
-    return isString(input) && input.toLowerCase().match(regex) !== null;
-}
-
-export function isString(input: any): boolean {
-    return ts.isString(input);
-}
-
-export function isInteger(input: any, options?: { min?: number, max?: number}): boolean {
-    // should this try to coerce the input to a number? before an int check?
-    // like '10' -> 10
-    const isInt = !isBoolean(input) && Number.isInteger(Number(input));
-
-    if (!isInt) return false;
-
-    let minRange = true;
-    let maxRange = true;
-    if(options) {
-        if (options.min != null) {
-            minRange = Number.parseInt(input) > options.min; 
-        }
-
-        if (options.max != null) {
-            maxRange = Number.parseInt(input) < options.max;
-        }
-    }
-
-    return isInt && minRange && maxRange;
 }
 
 export function validValue(input: any, options?: { invalidValues: any[] }): boolean {
@@ -258,7 +215,7 @@
 
 export function isTimestamp(input: any) {
     // string must be a recognized date format, milliseconds or seconds
-    if (!isInteger(input) || _.isDate(input)) {
+    if (!isNumber(input) || ts.isValidDate(input)) {
         return !isNaN(Date.parse(input));
     }
 
@@ -284,5 +241,4 @@
     if (options && options.private) return !result;
 
     return result;
->>>>>>> e2570979
 }