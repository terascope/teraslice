import 'jest-extended';
import { TSError } from '@terascope/utils';
import { makeClient, cleanupIndexes } from './helpers/elasticsearch';
import { ACLManager, User, Role } from '../src';

describe('ACLManager', () => {
    const client = makeClient();
    const manager = new ACLManager(client, { namespace: 'test_manager' });
    let superAdminUser: User;
    let normalUser: User;
    let normalRole: Role;

    beforeAll(async () => {
        await cleanupIndexes(manager);
        await manager.initialize();
        normalRole = await manager.createRole(
            {
                role: {
                    client_id: 1,
                    name: 'Example Role',
                },
            },
            false
        );

        [superAdminUser, normalUser] = await Promise.all([
            manager.createUser(
                {
                    user: {
                        username: 'super-admin',
                        email: 'super-admin@example.com',
                        firstname: 'Super',
                        lastname: 'Admin',
                        type: 'SUPERADMIN',
                        client_id: 0,
                    },
                    password: 'password',
                },
                false
            ),
            manager.createUser(
                {
                    user: {
                        username: 'user-user',
                        email: 'user-user@example.com',
                        firstname: 'User',
                        lastname: 'User',
                        type: 'USER',
                        role: normalRole.id,
                        client_id: 1,
                    },
                    password: 'password',
                },
                false
            ),
        ]);
    });

    afterAll(async () => {
        await cleanupIndexes(manager);
        return manager.shutdown();
    });

    describe('when creating a user and given null', () => {
        it('should throw an error', async () => {
            expect.hasAssertions();

            try {
                await manager.createUser(
                    {
                        // @ts-ignore
                        user: null,
                    },
                    'password'
                );
            } catch (err) {
                expect(err).toBeInstanceOf(TSError);
                expect(err.message).toInclude('Invalid Input');
                expect(err.statusCode).toEqual(422);
            }
        });
    });

    describe('when creating a user and the role do not exist', () => {
        it('should throw an error', async () => {
            expect.hasAssertions();

            try {
                await manager.createUser(
                    {
                        user: {
                            username: 'uh-oh',
                            firstname: 'Uh',
                            lastname: 'Oh',
                            client_id: 100,
                            email: 'uh-oh@example.com',
                            role: 'non-existant-role-id',
                        },
                        password: 'secrets',
                    },
                    false
                );
            } catch (err) {
                expect(err).toBeInstanceOf(TSError);
                expect(err.message).toInclude('Missing role with user, non-existant-role-id');
                expect(err.statusCode).toEqual(422);
            }
        });
    });

    describe('when creating a user and sending a private field', () => {
        it('should throw an error', async () => {
            expect.hasAssertions();

            try {
                await manager.createUser(
                    {
                        user: {
                            username: 'uh-oh',
                            firstname: 'Uh',
                            lastname: 'Oh',
                            client_id: 100,
                            email: 'uh-oh@example.com',
                            // @ts-ignore
                            api_token: 'oh no',
                        },
                        password: 'secrets',
                    },
                    false
                );
            } catch (err) {
                expect(err).toBeInstanceOf(TSError);
                expect(err.message).toInclude('Cannot update restricted fields,');
                expect(err.statusCode).toEqual(422);
            }
        });
    });

    describe('when updating a user and sending a private field', () => {
        let user: User;

        beforeAll(async () => {
            user = await manager.createUser(
                {
                    user: {
                        username: 'some-random-user',
                        firstname: 'Some',
                        lastname: 'User',
                        client_id: 121,
                        email: 'some-random-user@example.com',
                    },
                    password: 'secrets',
                },
                superAdminUser
            );
        });

        it('should throw an error', async () => {
            expect.hasAssertions();

            try {
                await manager.updateUser(
                    {
                        user: {
                            id: user.id,
                            email: 'some-user@example.com',
                            // @ts-ignore
                            api_token: 'oh no',
                        },
                        password: 'secrets',
                    },
                    user
                );
            } catch (err) {
                expect(err).toBeInstanceOf(TSError);
                expect(err.message).toInclude('Cannot update restricted fields,');
                expect(err.statusCode).toEqual(422);
            }
        });
    });

    describe('when creating a data type and given null', () => {
        it('should throw an error', async () => {
            expect.hasAssertions();

            try {
                await manager.createDataType(
                    {
                        // @ts-ignore
                        dataType: null,
                    },
                    false
                );
            } catch (err) {
                expect(err).toBeInstanceOf(TSError);
                expect(err.message).toInclude('Invalid Input');
                expect(err.statusCode).toEqual(422);
            }
        });
    });

    describe('when creating a space and the roles do not exist', () => {
        it('should throw an error', async () => {
            expect.hasAssertions();

            try {
                await manager.createSpace(
                    {
                        space: {
                            type: 'search',
                            client_id: 1,
                            name: 'uh-oh',
                            endpoint: 'uh-oh',
                            data_type: 'hello',
                            views: [],
                            roles: ['non-existant-role-id'],
                        },
                    },
                    false
                );
            } catch (err) {
                expect(err).toBeInstanceOf(TSError);
                expect(err.message).toInclude('Missing roles with space, non-existant-role-id');
                expect(err.statusCode).toEqual(422);
            }
        });
    });

    describe('when creating a space and given data-access as the endpoint', () => {
        it('should throw an error', async () => {
            expect.hasAssertions();

            // @ts-ignore
            const dataType: string = undefined;

            try {
                await manager.createSpace(
                    {
                        space: {
                            type: 'search',
                            client_id: 1,
                            name: 'uh-oh',
                            endpoint: 'data-access',
                            data_type: dataType,
                            views: [],
                            roles: [],
                        },
                    },
                    false
                );
            } catch (err) {
                expect(err).toBeInstanceOf(TSError);
                expect(err.message).toInclude('Space endpoint "data-access" is reserved');
                expect(err.statusCode).toEqual(422);
            }
        });
    });

    describe('when creating a space with a invalid data type', () => {
        let dataType1: string;
        let dataType2: string;
        let viewId: string;

        beforeAll(async () => {
            const [dt1, dt2] = await Promise.all([
<<<<<<< HEAD
                manager.createDataType(
                    {
                        dataType: {
                            client_id: 1,
                            name: 'ABC DataType',
                        },
                    },
                    superAdminUser
                ),
                manager.createDataType(
                    {
                        dataType: {
                            client_id: 1,
                            name: 'BCD DataType',
                        },
                    },
                    superAdminUser
                ),
=======
                manager.createDataType({
                    dataType: {
                        client_id: 1,
                        name: 'ABC DataType',
                        type_config: {
                            fields: {
                                hello: { type: 'Keyword' }
                            },
                            version: 1
                        },
                    }
                }, superAdminUser),
                manager.createDataType({
                    dataType: {
                        client_id: 1,
                        name: 'BCD DataType',
                        type_config: {
                            fields: {
                                ip: { type: 'IP' }
                            },
                            version: 1
                        },
                    }
                }, superAdminUser),
>>>>>>> 5e69c91d
            ]);
            dataType1 = dt1.id;
            dataType2 = dt2.id;

            const view = await manager.createView(
                {
                    view: {
                        client_id: 1,
                        name: 'BCD View',
                        data_type: dataType2,
                        roles: [],
                    },
                },
                superAdminUser
            );
            viewId = view.id;
        });

        it('should throw an error', async () => {
            expect.hasAssertions();

            try {
                await manager.createSpace(
                    {
                        space: {
                            type: 'search',
                            client_id: 1,
                            name: 'uh-oh',
                            endpoint: 'uh-oh',
                            data_type: dataType1,
                            views: [viewId],
                            roles: [],
                        },
                    },
                    false
                );
            } catch (err) {
                expect(err).toBeInstanceOf(TSError);
                expect(err.message).toInclude('Views must have the same data type');
                expect(err.statusCode).toEqual(422);
            }
        });
    });

    describe('when creating a space with a invalid roles', () => {
        let dataTypeId: string;
        let role1Id: string;
        let role2Id: string;
        let role3Id: string;
        let view1Id: string;
        let view2Id: string;

        beforeAll(async () => {
            const [role1, role2, role3, dataType] = await Promise.all([
<<<<<<< HEAD
                manager.createRole(
                    {
                        role: {
                            client_id: 1,
                            name: 'Some Role 1',
                        },
                    },
                    superAdminUser
                ),
                manager.createRole(
                    {
                        role: {
                            client_id: 1,
                            name: 'Some Role 2',
                        },
                    },
                    superAdminUser
                ),
                manager.createRole(
                    {
                        role: {
                            client_id: 1,
                            name: 'Some Role 3',
                        },
                    },
                    superAdminUser
                ),
                manager.createDataType(
                    {
                        dataType: {
                            client_id: 1,
                            name: 'Some DataType',
                        },
                    },
                    superAdminUser
                ),
=======
                manager.createRole({
                    role: {
                        client_id: 1,
                        name: 'Some Role 1',
                    }
                }, superAdminUser),
                manager.createRole({
                    role: {
                        client_id: 1,
                        name: 'Some Role 2',
                    }
                }, superAdminUser),
                manager.createRole({
                    role: {
                        client_id: 1,
                        name: 'Some Role 3',
                    }
                }, superAdminUser),
                manager.createDataType({
                    dataType: {
                        client_id: 1,
                        name: 'Some DataType',
                        type_config: {
                            fields: {
                                world: { type: 'Keyword' }
                            },
                            version: 1
                        },
                    }
                }, superAdminUser)
>>>>>>> 5e69c91d
            ]);
            dataTypeId = dataType.id;
            role1Id = role1.id;
            role2Id = role2.id;
            role3Id = role3.id;

            const [view1, view2] = await Promise.all([
                manager.createView(
                    {
                        view: {
                            client_id: 1,
                            name: 'Some View 1',
                            data_type: dataTypeId,
                            roles: [role1Id, role2Id],
                        },
                    },
                    superAdminUser
                ),
                manager.createView(
                    {
                        view: {
                            client_id: 1,
                            name: 'Some View 2',
                            data_type: dataTypeId,
                            roles: [role1Id],
                        },
                    },
                    superAdminUser
                ),
            ]);
            view1Id = view1.id;
            view2Id = view2.id;
        });

        it('should throw an error if the view contains a extra role', async () => {
            expect.hasAssertions();

            try {
                await manager.createSpace(
                    {
                        space: {
                            type: 'search',
                            client_id: 1,
                            name: 'uh-oh',
                            endpoint: 'uh-oh',
                            data_type: dataTypeId,
                            views: [view1Id, view2Id],
                            roles: [role1Id, role2Id, role3Id],
                        },
                    },
                    superAdminUser
                );
            } catch (err) {
                expect(err).toBeInstanceOf(TSError);
                expect(err.message).toInclude('Multiple views cannot contain the same role within a space');
                expect(err.statusCode).toEqual(422);
            }
        });
    });

    describe('when creating views', () => {
        describe('when moving to a different data_type', () => {
            let viewId: string;
            let dataType1Id: string;
            let dataType2Id: string;

            beforeAll(async () => {
                const [dataType1, dataType2] = await Promise.all([
<<<<<<< HEAD
                    await manager.createDataType(
                        {
                            dataType: {
                                client_id: 1,
                                name: 'DataType One',
                            },
                        },
                        superAdminUser
                    ),
                    await manager.createDataType(
                        {
                            dataType: {
                                client_id: 1,
                                name: 'DataType Two',
                            },
                        },
                        superAdminUser
                    ),
=======
                    await manager.createDataType({
                        dataType: {
                            client_id: 1,
                            name: 'DataType One',
                            type_config: {
                                fields: {
                                    one: { type: 'Integer' }
                                },
                                version: 1
                            },
                        }
                    }, superAdminUser),
                    await manager.createDataType({
                        dataType: {
                            client_id: 1,
                            name: 'DataType Two',
                            type_config: {
                                fields: {
                                    two: { type: 'Integer' }
                                },
                                version: 1
                            },
                        }
                    }, superAdminUser)
>>>>>>> 5e69c91d
                ]);
                dataType1Id = dataType1.id;
                dataType2Id = dataType2.id;

                const view = await manager.createView(
                    {
                        view: {
                            client_id: 1,
                            name: 'The View',
                            data_type: dataType1Id,
                            roles: [],
                        },
                    },
                    superAdminUser
                );

                viewId = view.id;
            });

            it('should remove the view from the old space', async () => {
                expect.hasAssertions();

                try {
                    await manager.updateView(
                        {
                            view: {
                                client_id: 1,
                                id: viewId,
                                data_type: dataType2Id,
                                roles: [],
                            },
                        },
                        superAdminUser
                    );
                } catch (err) {
                    expect(err.message).toEqual('Cannot not update the data_type on a view');
                    expect(err).toBeInstanceOf(TSError);
                    expect(err.statusCode).toEqual(422);
                }
            });
        });
    });

    describe('when creating a space and given null', () => {
        it('should throw an error', async () => {
            expect.hasAssertions();

            try {
                await manager.createSpace(
                    {
                        // @ts-ignore
                        space: null,
                    },
                    false
                );
            } catch (err) {
                expect(err).toBeInstanceOf(TSError);
                expect(err.message).toInclude('Invalid Input');
                expect(err.statusCode).toEqual(422);
            }
        });
    });

    describe('when creating a view and given null', () => {
        it('should throw an error', async () => {
            expect.hasAssertions();

            try {
                await manager.createView(
                    {
                        // @ts-ignore
                        view: null,
                    },
                    false
                );
            } catch (err) {
                expect(err).toBeInstanceOf(TSError);
                expect(err.message).toInclude('Invalid Input');
                expect(err.statusCode).toEqual(422);
            }
        });
    });

    describe('when getting a view for a user', () => {
        let dataTypeId: string;

        beforeAll(async () => {
<<<<<<< HEAD
            const dataType = await manager.createDataType(
                {
                    dataType: {
                        client_id: 1,
                        name: 'MyExampleType',
                        type_config: {
                            created: 'date',
                            location: 'geo',
                        },
=======
            const dataType = await manager.createDataType({
                dataType: {
                    client_id: 1,
                    name: 'MyExampleType',
                    type_config: {
                        fields: {
                            created: { type: 'Date' },
                            location: { type: 'Geo' }
                        },
                        version: 1
>>>>>>> 5e69c91d
                    },
                },
                superAdminUser
            );
            dataTypeId = dataType.id;
        });

        afterAll(() => {
            return Promise.all([
                manager.removeUser({ id: normalUser.id }, superAdminUser),
                manager.removeRole({ id: normalUser.id }, superAdminUser),
                manager.removeDataType({ id: normalUser.id }, superAdminUser),
            ]);
        });

        describe('when no roles exists on the user', () => {
            let otherUser: User;

            beforeAll(async () => {
                otherUser = await manager.createUser(
                    {
                        user: {
                            client_id: 1,
                            username: 'foooooo',
                            email: 'someotheruser@example.co.uk',
                            firstname: 'other',
                            lastname: 'user',
                        },
                        password: 'password',
                    },
                    superAdminUser
                );
            });

            it('should throw a forbidden error', async () => {
                expect.hasAssertions();

                try {
                    await manager.getViewForSpace(
                        {
                            token: otherUser.api_token,
                            space: '',
                        },
                        false
                    );
                } catch (err) {
                    expect(err.message).toEqual('User "foooooo" is not assigned to a role');
                    expect(err).toBeInstanceOf(TSError);
                    expect(err.statusCode).toEqual(403);
                }
            });
        });

        describe('when everything is setup correctly', () => {
            let spaceId: string;
            let viewId: string;

            beforeAll(async () => {
                const view = await manager.createView(
                    {
                        view: {
                            client_id: 1,
                            name: 'Example View',
                            data_type: dataTypeId,
                            roles: [normalRole.id],
                            includes: ['foo'],
                        },
                    },
                    superAdminUser
                );
                viewId = view.id;

                const space = await manager.createSpace(
                    {
                        space: {
                            type: 'search',
                            client_id: 1,
                            name: 'Example Space',
                            data_type: dataTypeId,
                            endpoint: 'example-space',
                            roles: [normalRole.id],
                            views: [viewId],
                            config: {
                                index: 'hello',
                                require_query: true,
                                sort_dates_only: true,
                                default_date_field: 'Updated ',
                                default_geo_field: 'other_LOCation',
                            },
                        },
                    },
                    superAdminUser
                );
                spaceId = space.id;
            });

            afterAll(async () => {
                await Promise.all([
                    manager.removeView({ id: viewId }, superAdminUser),
                    manager.removeSpace({ id: spaceId }, superAdminUser),
                ]);

                await Promise.all([
                    manager.removeView({ id: viewId }, superAdminUser),
                    manager.removeSpace({ id: spaceId }, superAdminUser),
                ]);
            });

            it('should be able to update the view', async () => {
                await manager.updateView(
                    {
                        view: {
                            id: viewId,
                            constraint: 'hello:there',
                        },
                    },
                    superAdminUser
                );
            });

            it('should be able to get config by space id', () => {
                return expect(
                    manager.getViewForSpace(
                        {
                            token: normalUser.api_token,
                            space: spaceId,
                        },
                        normalUser
                    )
                ).resolves.toMatchObject({
                    user_id: normalUser.id,
                    role_id: normalRole.id,
                    data_type: {
                        id: dataTypeId,
                        type_config: {
<<<<<<< HEAD
                            created: 'date',
                            updated: 'date',
                            location: 'geo',
                            other_location: 'geo',
                        },
=======
                            fields: {
                                created: { type: 'Date' },
                                updated: { type: 'Date' },
                                location: { type: 'Geo' },
                                other_location: { type: 'Geo' },
                            },
                            version: 1
                        }
>>>>>>> 5e69c91d
                    },
                    view: {
                        name: 'Example View',
                        roles: [normalRole.id],
                        includes: ['foo'],
                        excludes: [],
                        constraint: 'hello:there',
                    },
                    space_id: spaceId,
                    config: {
                        index: 'hello',
                        require_query: true,
                        sort_dates_only: true,
                        default_date_field: 'updated',
                        default_geo_field: 'other_location',
                    },
                });
            });

            it('should be able to get config by space endpoint', () => {
                return expect(
                    manager.getViewForSpace(
                        {
                            token: normalUser.api_token,
                            space: 'example-space',
                        },
                        normalUser
                    )
                ).resolves.toMatchObject({
                    space_id: spaceId,
                    user_id: normalUser.id,
                    role_id: normalRole.id,
                });
            });
        });

        describe('when testing default view access', () => {
            let spaceId: string;

            beforeAll(async () => {
                const space = await manager.createSpace(
                    {
                        space: {
                            type: 'search',
                            client_id: 1,
                            name: 'Another Space',
                            data_type: dataTypeId,
                            endpoint: 'another-space',
                            roles: [normalRole.id],
                            views: [],
                            config: {
                                index: 'howdy',
                                sort_default: 'created:asc',
                                preserve_index_name: true,
                            },
                        },
                    },
                    superAdminUser
                );
                spaceId = space.id;
            });

            afterAll(() => {
                return Promise.all([manager.removeSpace({ id: spaceId }, superAdminUser)]);
            });

            it('should be able to get the default view', () => {
                return expect(
                    manager.getViewForSpace(
                        {
                            token: normalUser.api_token,
                            space: spaceId,
                        },
                        normalUser
                    )
                ).resolves.toMatchObject({
                    user_id: normalUser.id,
                    role_id: normalRole.id,
                    data_type: {
                        id: dataTypeId,
                        type_config: {
<<<<<<< HEAD
                            created: 'date',
                            location: 'geo',
=======
                            fields: {
                                created: { type: 'Date' },
                                location: { type: 'Geo' },
                            },
                            version: 1
>>>>>>> 5e69c91d
                        },
                    },
                    view: {
                        name: `Default View for Role ${normalRole.id}`,
                        roles: [normalRole.id],
                    },
                    space_id: spaceId,
                    config: {
                        index: 'howdy',
                        sort_default: 'created:asc',
                        preserve_index_name: true,
                    },
                });
            });
        });
    });
});<|MERGE_RESOLUTION|>--- conflicted
+++ resolved
@@ -263,12 +263,17 @@
 
         beforeAll(async () => {
             const [dt1, dt2] = await Promise.all([
-<<<<<<< HEAD
                 manager.createDataType(
                     {
                         dataType: {
                             client_id: 1,
                             name: 'ABC DataType',
+                            type_config: {
+                                fields: {
+                                    hello: { type: 'Keyword' },
+                                },
+                                version: 1,
+                            },
                         },
                     },
                     superAdminUser
@@ -278,36 +283,16 @@
                         dataType: {
                             client_id: 1,
                             name: 'BCD DataType',
+                            type_config: {
+                                fields: {
+                                    ip: { type: 'IP' },
+                                },
+                                version: 1,
+                            },
                         },
                     },
                     superAdminUser
                 ),
-=======
-                manager.createDataType({
-                    dataType: {
-                        client_id: 1,
-                        name: 'ABC DataType',
-                        type_config: {
-                            fields: {
-                                hello: { type: 'Keyword' }
-                            },
-                            version: 1
-                        },
-                    }
-                }, superAdminUser),
-                manager.createDataType({
-                    dataType: {
-                        client_id: 1,
-                        name: 'BCD DataType',
-                        type_config: {
-                            fields: {
-                                ip: { type: 'IP' }
-                            },
-                            version: 1
-                        },
-                    }
-                }, superAdminUser),
->>>>>>> 5e69c91d
             ]);
             dataType1 = dt1.id;
             dataType2 = dt2.id;
@@ -362,7 +347,6 @@
 
         beforeAll(async () => {
             const [role1, role2, role3, dataType] = await Promise.all([
-<<<<<<< HEAD
                 manager.createRole(
                     {
                         role: {
@@ -395,42 +379,16 @@
                         dataType: {
                             client_id: 1,
                             name: 'Some DataType',
+                            type_config: {
+                                fields: {
+                                    world: { type: 'Keyword' },
+                                },
+                                version: 1,
+                            },
                         },
                     },
                     superAdminUser
                 ),
-=======
-                manager.createRole({
-                    role: {
-                        client_id: 1,
-                        name: 'Some Role 1',
-                    }
-                }, superAdminUser),
-                manager.createRole({
-                    role: {
-                        client_id: 1,
-                        name: 'Some Role 2',
-                    }
-                }, superAdminUser),
-                manager.createRole({
-                    role: {
-                        client_id: 1,
-                        name: 'Some Role 3',
-                    }
-                }, superAdminUser),
-                manager.createDataType({
-                    dataType: {
-                        client_id: 1,
-                        name: 'Some DataType',
-                        type_config: {
-                            fields: {
-                                world: { type: 'Keyword' }
-                            },
-                            version: 1
-                        },
-                    }
-                }, superAdminUser)
->>>>>>> 5e69c91d
             ]);
             dataTypeId = dataType.id;
             role1Id = role1.id;
@@ -499,12 +457,17 @@
 
             beforeAll(async () => {
                 const [dataType1, dataType2] = await Promise.all([
-<<<<<<< HEAD
                     await manager.createDataType(
                         {
                             dataType: {
                                 client_id: 1,
                                 name: 'DataType One',
+                                type_config: {
+                                    fields: {
+                                        one: { type: 'Integer' },
+                                    },
+                                    version: 1,
+                                },
                             },
                         },
                         superAdminUser
@@ -514,36 +477,16 @@
                             dataType: {
                                 client_id: 1,
                                 name: 'DataType Two',
+                                type_config: {
+                                    fields: {
+                                        two: { type: 'Integer' },
+                                    },
+                                    version: 1,
+                                },
                             },
                         },
                         superAdminUser
                     ),
-=======
-                    await manager.createDataType({
-                        dataType: {
-                            client_id: 1,
-                            name: 'DataType One',
-                            type_config: {
-                                fields: {
-                                    one: { type: 'Integer' }
-                                },
-                                version: 1
-                            },
-                        }
-                    }, superAdminUser),
-                    await manager.createDataType({
-                        dataType: {
-                            client_id: 1,
-                            name: 'DataType Two',
-                            type_config: {
-                                fields: {
-                                    two: { type: 'Integer' }
-                                },
-                                version: 1
-                            },
-                        }
-                    }, superAdminUser)
->>>>>>> 5e69c91d
                 ]);
                 dataType1Id = dataType1.id;
                 dataType2Id = dataType2.id;
@@ -631,28 +574,18 @@
         let dataTypeId: string;
 
         beforeAll(async () => {
-<<<<<<< HEAD
             const dataType = await manager.createDataType(
                 {
                     dataType: {
                         client_id: 1,
                         name: 'MyExampleType',
                         type_config: {
-                            created: 'date',
-                            location: 'geo',
-                        },
-=======
-            const dataType = await manager.createDataType({
-                dataType: {
-                    client_id: 1,
-                    name: 'MyExampleType',
-                    type_config: {
-                        fields: {
-                            created: { type: 'Date' },
-                            location: { type: 'Geo' }
-                        },
-                        version: 1
->>>>>>> 5e69c91d
+                            fields: {
+                                created: { type: 'Date' },
+                                location: { type: 'Geo' },
+                            },
+                            version: 1,
+                        },
                     },
                 },
                 superAdminUser
@@ -788,22 +721,14 @@
                     data_type: {
                         id: dataTypeId,
                         type_config: {
-<<<<<<< HEAD
-                            created: 'date',
-                            updated: 'date',
-                            location: 'geo',
-                            other_location: 'geo',
-                        },
-=======
                             fields: {
                                 created: { type: 'Date' },
                                 updated: { type: 'Date' },
                                 location: { type: 'Geo' },
                                 other_location: { type: 'Geo' },
                             },
-                            version: 1
-                        }
->>>>>>> 5e69c91d
+                            version: 1,
+                        },
                     },
                     view: {
                         name: 'Example View',
@@ -885,16 +810,11 @@
                     data_type: {
                         id: dataTypeId,
                         type_config: {
-<<<<<<< HEAD
-                            created: 'date',
-                            location: 'geo',
-=======
                             fields: {
                                 created: { type: 'Date' },
                                 location: { type: 'Geo' },
                             },
-                            version: 1
->>>>>>> 5e69c91d
+                            version: 1,
                         },
                     },
                     view: {
