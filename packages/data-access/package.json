{
    "name": "@terascope/data-access",
    "description": "A tool designed to limit access to reading and querying data",
    "version": "0.9.0",
    "publishConfig": {
        "access": "public"
    },
    "homepage": "https://github.com/terascope/teraslice/tree/master/packages/data-access#readme",
    "repository": "git@github.com:terascope/teraslice.git",
    "author": "Terascope, LLC <info@terascope.io>",
    "license": "MIT",
    "bugs": {
        "url": "https://github.com/terascope/teraslice/issues"
    },
    "files": [
        "dist/src/**/*"
    ],
    "srcMain": "src/index.ts",
    "main": "dist/src/index.js",
    "typings": "dist/src/index.d.ts",
    "scripts": {
        "lint": "tslint -p tsconfig.json -t verbose -e '**/*.json'",
        "lint:fix": "yarn lint --fix",
        "prepublishOnly": "yarn build",
        "build": "tsc --build --pretty",
        "build:prod": "tsc --project tsconfig.build.json",
        "build:watch": "yarn build --watch",
        "test": "jest --forceExit",
        "test:watch": "jest --coverage=false --notify --watch --onlyChanged",
        "test:debug": "env DEBUG=\"${DEBUG:-*teraslice*}\" jest --detectOpenHandles --coverage=false --runInBand"
    },
    "dependencies": {
<<<<<<< HEAD
        "@terascope/utils": "^0.11.0",
        "elasticsearch-store": "^0.7.0",
        "xlucene-evaluator": "^0.8.1"
=======
        "@terascope/utils": "^0.10.2",
        "@terascope/data-types": "^0.1.0",
        "elasticsearch-store": "^0.6.2",
        "xlucene-evaluator": "^0.9.0"
>>>>>>> 5e69c91d
    },
    "devDependencies": {
        "elasticsearch": "^15.4.1"
    }
}<|MERGE_RESOLUTION|>--- conflicted
+++ resolved
@@ -30,16 +30,10 @@
         "test:debug": "env DEBUG=\"${DEBUG:-*teraslice*}\" jest --detectOpenHandles --coverage=false --runInBand"
     },
     "dependencies": {
-<<<<<<< HEAD
         "@terascope/utils": "^0.11.0",
+        "@terascope/data-types": "^0.1.0",
         "elasticsearch-store": "^0.7.0",
-        "xlucene-evaluator": "^0.8.1"
-=======
-        "@terascope/utils": "^0.10.2",
-        "@terascope/data-types": "^0.1.0",
-        "elasticsearch-store": "^0.6.2",
         "xlucene-evaluator": "^0.9.0"
->>>>>>> 5e69c91d
     },
     "devDependencies": {
         "elasticsearch": "^15.4.1"
