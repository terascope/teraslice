{
    "name": "@terascope/job-components",
    "displayName": "Job Components",
<<<<<<< HEAD
    "version": "0.51.0-rc.2",
=======
    "version": "0.51.0",
>>>>>>> 334b6cd2
    "description": "A teraslice library for validating jobs schemas, registering apis, and defining and running new Job APIs",
    "homepage": "https://github.com/terascope/teraslice/tree/master/packages/job-components#readme",
    "bugs": {
        "url": "https://github.com/terascope/teraslice/issues"
    },
    "repository": {
        "type": "git",
        "url": "git+https://github.com/terascope/teraslice.git"
    },
    "license": "MIT",
    "author": "Terascope, LLC <info@terascope.io>",
    "main": "dist/src/index.js",
    "typings": "dist/src/index.d.ts",
    "directories": {
        "lib": "dist/src",
        "test": "test"
    },
    "files": [
        "dist/src/**/*"
    ],
    "scripts": {
        "benchmark": "yarn build && node bench/index.js",
        "build": "tsc --build",
        "build:watch": "yarn build --watch",
        "test": "ts-scripts test . --",
        "test:debug": "ts-scripts test --debug . --",
        "test:watch": "ts-scripts test --watch . --"
    },
    "dependencies": {
<<<<<<< HEAD
        "@terascope/utils": "^0.39.0-rc.0",
=======
        "@terascope/utils": "^0.39.0",
>>>>>>> 334b6cd2
        "convict": "^4.4.1",
        "datemath-parser": "^1.0.6",
        "uuid": "^8.3.2"
    },
    "devDependencies": {
        "benchmark": "^2.1.4",
        "fs-extra": "^9.1.0",
        "jest-fixtures": "^0.6.0"
    },
    "engines": {
        "node": "^12.20.0 || >=14.17.0",
        "yarn": ">=1.16.0"
    },
    "publishConfig": {
        "access": "public",
        "registry": "https://registry.npmjs.org/"
    },
    "srcMain": "src/index.ts",
    "terascope": {
        "enableTypedoc": true,
        "testSuite": "unit-a"
    }
}<|MERGE_RESOLUTION|>--- conflicted
+++ resolved
@@ -1,11 +1,7 @@
 {
     "name": "@terascope/job-components",
     "displayName": "Job Components",
-<<<<<<< HEAD
-    "version": "0.51.0-rc.2",
-=======
     "version": "0.51.0",
->>>>>>> 334b6cd2
     "description": "A teraslice library for validating jobs schemas, registering apis, and defining and running new Job APIs",
     "homepage": "https://github.com/terascope/teraslice/tree/master/packages/job-components#readme",
     "bugs": {
@@ -35,11 +31,7 @@
         "test:watch": "ts-scripts test --watch . --"
     },
     "dependencies": {
-<<<<<<< HEAD
-        "@terascope/utils": "^0.39.0-rc.0",
-=======
         "@terascope/utils": "^0.39.0",
->>>>>>> 334b6cd2
         "convict": "^4.4.1",
         "datemath-parser": "^1.0.6",
         "uuid": "^8.3.2"
