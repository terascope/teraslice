--- conflicted
+++ resolved
@@ -1,11 +1,7 @@
 {
     "name": "@terascope/job-components",
     "displayName": "Job Components",
-<<<<<<< HEAD
-    "version": "1.6.3",
-=======
     "version": "1.8.0",
->>>>>>> a2daaa42
     "description": "A teraslice library for validating jobs schemas, registering apis, and defining and running new Job APIs",
     "homepage": "https://github.com/terascope/teraslice/tree/master/packages/job-components#readme",
     "bugs": {
@@ -36,13 +32,8 @@
         "test:watch": "ts-scripts test --watch . --"
     },
     "dependencies": {
-<<<<<<< HEAD
         "@terascope/types": "~1.3.2",
-        "@terascope/utils": "~1.4.2",
-=======
-        "@terascope/types": "~1.3.1",
         "@terascope/utils": "~1.6.0",
->>>>>>> a2daaa42
         "convict": "~6.2.4",
         "convict-format-with-moment": "~6.2.0",
         "convict-format-with-validator": "~6.2.0",
