{
    "name": "@terascope/job-components",
    "displayName": "Job Components",
    "version": "0.58.4",
    "description": "A teraslice library for validating jobs schemas, registering apis, and defining and running new Job APIs",
    "homepage": "https://github.com/terascope/teraslice/tree/master/packages/job-components#readme",
    "bugs": {
        "url": "https://github.com/terascope/teraslice/issues"
    },
    "repository": {
        "type": "git",
        "url": "git+https://github.com/terascope/teraslice.git"
    },
    "license": "MIT",
    "author": "Terascope, LLC <info@terascope.io>",
    "main": "dist/src/index.js",
    "typings": "dist/src/index.d.ts",
    "directories": {
        "lib": "dist/src",
        "test": "test"
    },
    "files": [
        "dist/src/**/*"
    ],
    "scripts": {
        "benchmark": "yarn build && node bench/index.js",
        "build": "tsc --build",
        "build:watch": "yarn build --watch",
        "test": "ts-scripts test . --",
        "test:debug": "ts-scripts test --debug . --",
        "test:watch": "ts-scripts test --watch . --"
    },
    "dependencies": {
<<<<<<< HEAD
        "@terascope/utils": "^0.45.3",
        "convict": "^6.2.4",
=======
        "@terascope/utils": "^0.45.4",
        "convict": "^6.2.3",
>>>>>>> 2ceee679
        "convict-format-with-moment": "^6.2.0",
        "convict-format-with-validator": "^6.2.0",
        "datemath-parser": "^1.0.6",
        "uuid": "^9.0.0"
    },
    "devDependencies": {
        "benchmark": "^2.1.4",
        "fs-extra": "^10.1.0",
        "jest-fixtures": "^0.6.0"
    },
    "engines": {
        "node": ">=14.17.0",
        "yarn": ">=1.16.0"
    },
    "publishConfig": {
        "access": "public",
        "registry": "https://registry.npmjs.org/"
    },
    "srcMain": "src/index.ts",
    "terascope": {
        "enableTypedoc": true,
        "testSuite": "unit"
    }
}<|MERGE_RESOLUTION|>--- conflicted
+++ resolved
@@ -31,13 +31,8 @@
         "test:watch": "ts-scripts test --watch . --"
     },
     "dependencies": {
-<<<<<<< HEAD
-        "@terascope/utils": "^0.45.3",
+        "@terascope/utils": "^0.45.4",
         "convict": "^6.2.4",
-=======
-        "@terascope/utils": "^0.45.4",
-        "convict": "^6.2.3",
->>>>>>> 2ceee679
         "convict-format-with-moment": "^6.2.0",
         "convict-format-with-validator": "^6.2.0",
         "datemath-parser": "^1.0.6",
