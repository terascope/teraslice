--- conflicted
+++ resolved
@@ -3,20 +3,12 @@
     isFunction, cloneDeep, pMap,
     Logger, toHumanTime
 } from '@terascope/utils';
-<<<<<<< HEAD
 import { OperationLoader } from '../operation-loader/index.js';
 import { registerApis } from '../register-apis.js';
 import { ExecutionConfig, Context, OperationLifeCycle } from '../interfaces/index.js';
 import { EventHandlers, ExecutionContextConfig } from './interfaces.js';
 import { ExecutionContextAPI } from './api.js';
-=======
-import { OperationLoader } from '../operation-loader';
-import { registerApis } from '../register-apis';
-import { ExecutionConfig, WorkerContext, OperationLifeCycle } from '../interfaces';
-import { EventHandlers, ExecutionContextConfig } from './interfaces';
-import { ExecutionContextAPI } from './api';
 import { isPromAvailable } from '../utils';
->>>>>>> 5177dfac
 
 /**
  * A base class for an Execution Context
