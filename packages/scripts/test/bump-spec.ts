import 'jest-extended';
import fs from 'fs';
import os from 'os';
import path from 'path';
import { cloneDeep } from '@terascope/utils';
import { BumpPackageOptions, BumpType, BumpPkgInfo } from '../src/helpers/bump/interfaces';
import { PackageInfo } from '../src/helpers/interfaces';
import { bumpAssetVersion } from '../src/helpers/bump/index';
import {
    getPackagesToBump,
    bumpPackagesList,
    getBumpCommitMessages
} from '../src/helpers/bump/utils';

describe('Bump Utils', () => {
    const testPackages: PackageInfo[] = [
        {
            name: 'package-main',
            version: '1.0.0',
            resolutions: {
                'package-dep-2': '^2.0.0'
            },
            dependencies: {
                'package-dep-1': '^2.0.0'
            },
            terascope: {
                main: true
            }
        } as any,
        {
            name: 'package-dep-1',
            version: '2.0.0',
            dependencies: {
                'package-util-1': '^3.0.0'
            },
            devDependencies: {
            },
        } as any,
        {
            name: 'package-dep-2',
            version: '2.0.0',
            dependencies: {
            },
            devDependencies: {
                'package-util-1': '^3.0.0',
                'package-util-2': '^3.0.0'
            },
        } as any,
        {
            name: 'package-util-1',
            version: '3.0.0',
            dependencies: {
            },
            devDependencies: {
            },
        } as any,
        {
            name: 'package-util-2',
            version: '3.0.0',
            dependencies: {
            },
            devDependencies: {
            },
        } as any
    ];

    describe('when bumping package-util-1', () => {
        const pkgUtil1 = testPackages.find(({ name }) => name === 'package-util-1');

        describe('when deps=true and release=minor', () => {
            const packages = cloneDeep(testPackages);
            const options: BumpPackageOptions = {
                release: 'minor',
                deps: true,
                skipReset: true,
                packages: [cloneDeep(pkgUtil1!)]
            };
            let result: Record<string, BumpPkgInfo>;

            beforeAll(async () => {
                result = await getPackagesToBump(testPackages, options);
            });

            it('should return a list of correctly bump packages', () => {
                expect(result).toEqual({
                    'package-util-1': {
                        from: '3.0.0',
                        to: '3.1.0',
                        main: false,
                        deps: [
                            {
                                type: BumpType.Prod,
                                name: 'package-dep-1'
                            },
                            {
                                type: BumpType.Dev,
                                name: 'package-dep-2'
                            }
                        ]
                    },
                    'package-dep-1': {
                        from: '2.0.0',
                        to: '2.1.0',
                        main: false,
                        deps: [
                            {
                                type: BumpType.Prod,
                                name: 'package-main'
                            },
                        ]
                    },
                });
            });

            it('should corrently bump the packages list', () => {
                bumpPackagesList(result, packages);
                expect(packages).toEqual([
                    {
                        name: 'package-main',
                        version: '1.0.0',
                        resolutions: {
                            'package-dep-2': '^2.0.0'
                        },
                        dependencies: {
                            'package-dep-1': '^2.1.0'
                        },
                        terascope: {
                            main: true
                        }
                    },
                    {
                        name: 'package-dep-1',
                        version: '2.1.0',
                        dependencies: {
                            'package-util-1': '^3.1.0'
                        },
                        devDependencies: {
                        },
                    },
                    {
                        name: 'package-dep-2',
                        version: '2.0.0',
                        dependencies: {
                        },
                        devDependencies: {
                            'package-util-1': '^3.1.0',
                            'package-util-2': '^3.0.0'
                        },
                    },
                    {
                        name: 'package-util-1',
                        version: '3.1.0',
                        dependencies: {
                        },
                        devDependencies: {
                        },
                    },
                    {
                        name: 'package-util-2',
                        version: '3.0.0',
                        dependencies: {
                        },
                        devDependencies: {
                        },
                    }
                ]);
            });

            it('should be able to get a readable commit message', () => {
                const messages = getBumpCommitMessages(result, options.release);
                expect(messages).toEqual([
                    'bump: (minor) package-util-1@3.1.0, package-dep-1@2.1.0'
                ]);
            });
        });

        describe('when deps=false and release=patch', () => {
            const packages = cloneDeep(testPackages);
            const options: BumpPackageOptions = {
                release: 'patch',
                deps: false,
                skipReset: true,
                packages: [cloneDeep(pkgUtil1!)]
            };
            let result: Record<string, BumpPkgInfo>;

            beforeAll(async () => {
                result = await getPackagesToBump(testPackages, options);
            });

            it('should return a list of correctly bump packages', () => {
                expect(result).toEqual({
                    'package-util-1': {
                        from: '3.0.0',
                        to: '3.0.1',
                        main: false,
                        deps: [
                            {
                                type: BumpType.Prod,
                                name: 'package-dep-1'
                            },
                            {
                                type: BumpType.Dev,
                                name: 'package-dep-2'
                            },
                        ]
                    },
                });
            });

            it('should corrently bump the packages list', () => {
                bumpPackagesList(result, packages);
                expect(packages).toEqual([
                    {
                        name: 'package-main',
                        version: '1.0.0',
                        resolutions: {
                            'package-dep-2': '^2.0.0'
                        },
                        dependencies: {
                            'package-dep-1': '^2.0.0'
                        },
                        terascope: {
                            main: true
                        }
                    },
                    {
                        name: 'package-dep-1',
                        version: '2.0.0',
                        dependencies: {
                            'package-util-1': '^3.0.1'
                        },
                        devDependencies: {
                        },
                    },
                    {
                        name: 'package-dep-2',
                        version: '2.0.0',
                        dependencies: {
                        },
                        devDependencies: {
                            'package-util-1': '^3.0.1',
                            'package-util-2': '^3.0.0'
                        },
                    },
                    {
                        name: 'package-util-1',
                        version: '3.0.1',
                        dependencies: {
                        },
                        devDependencies: {
                        },
                    },
                    {
                        name: 'package-util-2',
                        version: '3.0.0',
                        dependencies: {
                        },
                        devDependencies: {
                        },
                    }
                ]);
            });

            it('should be able to get a readable commit message', () => {
                const messages = getBumpCommitMessages(result, options.release);
                expect(messages).toEqual([
                    'bump: (patch) package-util-1@3.0.1'
                ]);
            });
        });
    });

    describe('when bumping package-main and package-dep-2', () => {
        const pkgMain = testPackages.find(({ name }) => name === 'package-main');
        const pkgDep2 = testPackages.find(({ name }) => name === 'package-dep-2');

        const packages = cloneDeep(testPackages);
        const options: BumpPackageOptions = {
            release: 'preminor',
            preId: 'rc',
            deps: true,
            skipReset: true,
            packages: [cloneDeep(pkgMain!), cloneDeep(pkgDep2!)]
        };
        let result: Record<string, BumpPkgInfo>;

        beforeAll(async () => {
            result = await getPackagesToBump(testPackages, options);
        });

        it('should return a list of correctly bump packages', () => {
            expect(result).toEqual({
                'package-main': {
                    from: '1.0.0',
                    to: '1.1.0-rc.0',
                    main: true,
                    deps: []
                },
                'package-dep-2': {
                    from: '2.0.0',
                    to: '2.1.0-rc.0',
                    main: false,
                    deps: [
                        {
                            type: BumpType.Resolution,
                            name: 'package-main'
                        }
                    ]
                },
            });
        });

        it('should corrently bump the packages list', () => {
            bumpPackagesList(result, packages);
            expect(packages).toEqual([
                {
                    name: 'package-main',
                    version: '1.1.0-rc.0',
                    resolutions: {
                        'package-dep-2': '^2.1.0-rc.0'
                    },
                    dependencies: {
                        'package-dep-1': '^2.0.0'
                    },
                    terascope: {
                        main: true
                    }
                },
                {
                    name: 'package-dep-1',
                    version: '2.0.0',
                    dependencies: {
                        'package-util-1': '^3.0.0'
                    },
                    devDependencies: {
                    },
                },
                {
                    name: 'package-dep-2',
                    version: '2.1.0-rc.0',
                    dependencies: {
                    },
                    devDependencies: {
                        'package-util-1': '^3.0.0',
                        'package-util-2': '^3.0.0'
                    },
                },
                {
                    name: 'package-util-1',
                    version: '3.0.0',
                    dependencies: {
                    },
                    devDependencies: {
                    },
                },
                {
                    name: 'package-util-2',
                    version: '3.0.0',
                    dependencies: {
                    },
                    devDependencies: {
                    },
                }
            ]);
        });

        it('should be able to get a readable commit message', () => {
            const messages = getBumpCommitMessages(result, options.release);
            expect(messages).toEqual([
                'release: (preminor) package-main@1.1.0-rc.0',
                'bump: (preminor) package-dep-2@2.1.0-rc.0'
            ]);
        });
    });
});

/// Testing bump when running in Asset Mode

describe('Bump Assets', () => {
    const tempRootDir = fs.mkdtempSync(path.join(os.tmpdir(), 'asset'));
    const testPackages: PackageInfo[] = [
        {
            name: 'package-asset',
            version: '1.0.0',
            relativeDir: 'asset',
            dependencies: {
            },
            devDependencies: {
            },
        } as any,
        {
            name: 'package-2',
            version: '1.0.0',
            dependencies: {
                'package-1': '^2.1.0'
            },
            devDependencies: {
            },
        } as any,
        {
            name: 'package-1',
            version: '2.1.0',
            dependencies: {
            },
            devDependencies: {
            },
        } as any,
        {
            name: 'package-main-asset',
            version: '1.0.0',
            relativeDir: '.',
            dir: `${tempRootDir}`,
            dependencies: {
            },
            terascope: {
                main: true,
                root: true
            }
        } as any,
    ];

    const assetJSONData = `{
        "name": "asset-json",
        "version": "1.0.0",
        "description": "A set of processors for working with files"
    }`;
    afterAll(async () => {
        /// Remove the temp root file after all tests have been done
        fs.rmSync(tempRootDir, { recursive: true, force: true });
    });
    describe('when bumping package-1', () => {
        const pkg1 = testPackages.find(({ name }) => name === 'package-1');

        describe('when release=patch and deps=true', () => {
            const packages = cloneDeep(testPackages);
            const options: BumpPackageOptions = {
                release: 'patch',
                deps: true,
                skipReset: true,
<<<<<<< HEAD
                skipAsset: false,
=======
>>>>>>> 5257a09d
                packages: [cloneDeep(pkg1!)]
            };
            let result: Record<string, BumpPkgInfo>;
            let assetPackages: Record<string, BumpPkgInfo>;

            beforeAll(async () => {
                result = await getPackagesToBump(testPackages, options);
                /// Create an asset folder with asset.json
                const assetPath = `${tempRootDir}/asset`;
                await fs.promises.mkdir(assetPath);
                await fs.promises.writeFile(`${assetPath}/asset.json`, assetJSONData);
            });

            afterAll(async () => {
                /// Remove the asset folder within the temp root file
                await fs.promises.rm(`${tempRootDir}/asset`, { recursive: true, force: true });
            });

            it('should return a list of correctly bump packages', () => {
                expect(result).toEqual({
                    'package-1': {
                        from: '2.1.0',
                        to: '2.1.1',
                        main: false,
                        deps: [
                            {
                                type: BumpType.Prod,
                                name: 'package-2'
                            },
                        ]
                    },
                    'package-2': {
                        from: '1.0.0',
                        to: '1.0.1',
                        main: false,
                        deps: []
                    }
                });
            });

            it('should correctly bump the packages list', () => {
                bumpPackagesList(result, packages);
                expect(packages).toEqual([
                    {
                        name: 'package-asset',
                        version: '1.0.0',
                        relativeDir: 'asset',
                        dependencies: {
                        },
                        devDependencies: {
                        }
                    },
                    {
                        name: 'package-2',
                        version: '1.0.1',
                        dependencies: {
                            'package-1': '^2.1.1'
                        },
                        devDependencies: {
                        },
                    },
                    {
                        name: 'package-1',
                        version: '2.1.1',
                        dependencies: {
                        },
                        devDependencies: {
                        },
                    },
                    {
                        name: 'package-main-asset',
                        version: '1.0.0',
                        relativeDir: '.',
                        dir: `${tempRootDir}`,
                        dependencies: {
                        },
                        terascope: {
                            main: true,
                            root: true
                        }
                    },
                ]);
            });

            it('should return a list with all packages including assets bump', async () => {
                assetPackages = await bumpAssetVersion(packages, options, true);
                const allBumps = { ...result, ...assetPackages };
                expect(allBumps).toEqual({
                    'package-1': {
                        from: '2.1.0',
                        to: '2.1.1',
                        main: false,
                        deps: [
                            {
                                type: BumpType.Prod,
                                name: 'package-2'
                            },
                        ]
                    },
                    'package-2': {
                        from: '1.0.0',
                        to: '1.0.1',
                        main: false,
                        deps: []
                    },
                    'package-main-asset': {
                        from: '1.0.0',
                        to: '1.0.1',
                        main: false,
                        deps: []
                    },
                    'package-asset': {
                        from: '1.0.0',
                        to: '1.0.1',
                        main: false,
                        deps: []
                    }
                });
            });

            it('should bump asset.json in temp folder', () => {
                const pathToAssetJson = `${tempRootDir}/asset/asset.json`;
                const assetJsonInfo = JSON.parse(fs.readFileSync(pathToAssetJson, 'utf8'));
                expect(assetJsonInfo.version).toEqual('1.0.1');
            });

            it('should be able to get a readable commit message', () => {
                const allBumps = { ...result, ...assetPackages };
                const messages = getBumpCommitMessages(allBumps, options.release);
                expect(messages).toEqual([
                    'bump: (patch) package-1@2.1.1, package-2@1.0.1',
                    'bump: (patch) package-asset@1.0.1, package-main-asset@1.0.1'
                ]);
            });
        });
<<<<<<< HEAD
        describe('when release=minor and deps=false and skip-asset=true', () => {
            const packages = cloneDeep(testPackages);
            const options: BumpPackageOptions = {
                release: 'minor',
                deps: false,
                skipReset: true,
                skipAsset: true,
                packages: [cloneDeep(pkg1!)]
            };
            let result: Record<string, BumpPkgInfo>;
            let assetPackages: Record<string, BumpPkgInfo>;

            beforeAll(async () => {
                result = await getPackagesToBump(testPackages, options);
                /// Create an asset folder with asset.json
                const assetPath = `${tempRootDir}/asset`;
                await fs.promises.mkdir(assetPath);
                await fs.promises.writeFile(`${assetPath}/asset.json`, assetJSONData);
            });

            afterAll(async () => {
                /// Remove the asset folder within the temp root file
                await fs.promises.rm(`${tempRootDir}/asset`, { recursive: true, force: true });
            });

            it('should return a list of correctly bump packages', () => {
                expect(result).toEqual({
                    'package-1': {
                        from: '2.1.0',
                        to: '2.2.0',
                        main: false,
                        deps: [
                            {
                                type: BumpType.Prod,
                                name: 'package-2'
                            },
                        ]
                    }
                });
            });

            it('should correctly bump the packages list', () => {
                bumpPackagesList(result, packages);
                expect(packages).toEqual([
                    {
                        name: 'package-asset',
                        version: '1.0.0',
                        relativeDir: 'asset',
                        dependencies: {
                        },
                        devDependencies: {
                        }
                    },
                    {
                        name: 'package-2',
                        version: '1.0.0',
                        dependencies: {
                            'package-1': '^2.2.0'
                        },
                        devDependencies: {
                        },
                    },
                    {
                        name: 'package-1',
                        version: '2.2.0',
                        dependencies: {
                        },
                        devDependencies: {
                        },
                    },
                    {
                        name: 'package-main-asset',
                        version: '1.0.0',
                        relativeDir: '.',
                        dir: `${tempRootDir}`,
                        dependencies: {
                        },
                        terascope: {
                            main: true,
                            root: true
                        }
                    },
                ]);
            });

            it('should return a list with all packages excluding asset', async () => {
                assetPackages = await bumpAssetVersion(packages, options, true);
                const allBumps = { ...result, ...assetPackages };
                expect(allBumps).toEqual({
                    'package-1': {
                        from: '2.1.0',
                        to: '2.2.0',
                        main: false,
                        deps: [
                            {
                                type: BumpType.Prod,
                                name: 'package-2'
                            },
                        ]
                    }
                });
            });

            it('should NOT bump asset.json in temp folder', () => {
                const pathToAssetJson = `${tempRootDir}/asset/asset.json`;
                const assetJsonInfo = JSON.parse(fs.readFileSync(pathToAssetJson, 'utf8'));
                expect(assetJsonInfo.version).toEqual('1.0.0');
            });

            it('should be able to get a readable commit message', () => {
                const allBumps = { ...result, ...assetPackages };
                const messages = getBumpCommitMessages(allBumps, options.release);
                expect(messages).toEqual([
                    'bump: (minor) package-1@2.2.0'
                ]);
            });
        });
=======
>>>>>>> 5257a09d
    });
});<|MERGE_RESOLUTION|>--- conflicted
+++ resolved
@@ -438,10 +438,6 @@
                 release: 'patch',
                 deps: true,
                 skipReset: true,
-<<<<<<< HEAD
-                skipAsset: false,
-=======
->>>>>>> 5257a09d
                 packages: [cloneDeep(pkg1!)]
             };
             let result: Record<string, BumpPkgInfo>;
@@ -577,125 +573,5 @@
                 ]);
             });
         });
-<<<<<<< HEAD
-        describe('when release=minor and deps=false and skip-asset=true', () => {
-            const packages = cloneDeep(testPackages);
-            const options: BumpPackageOptions = {
-                release: 'minor',
-                deps: false,
-                skipReset: true,
-                skipAsset: true,
-                packages: [cloneDeep(pkg1!)]
-            };
-            let result: Record<string, BumpPkgInfo>;
-            let assetPackages: Record<string, BumpPkgInfo>;
-
-            beforeAll(async () => {
-                result = await getPackagesToBump(testPackages, options);
-                /// Create an asset folder with asset.json
-                const assetPath = `${tempRootDir}/asset`;
-                await fs.promises.mkdir(assetPath);
-                await fs.promises.writeFile(`${assetPath}/asset.json`, assetJSONData);
-            });
-
-            afterAll(async () => {
-                /// Remove the asset folder within the temp root file
-                await fs.promises.rm(`${tempRootDir}/asset`, { recursive: true, force: true });
-            });
-
-            it('should return a list of correctly bump packages', () => {
-                expect(result).toEqual({
-                    'package-1': {
-                        from: '2.1.0',
-                        to: '2.2.0',
-                        main: false,
-                        deps: [
-                            {
-                                type: BumpType.Prod,
-                                name: 'package-2'
-                            },
-                        ]
-                    }
-                });
-            });
-
-            it('should correctly bump the packages list', () => {
-                bumpPackagesList(result, packages);
-                expect(packages).toEqual([
-                    {
-                        name: 'package-asset',
-                        version: '1.0.0',
-                        relativeDir: 'asset',
-                        dependencies: {
-                        },
-                        devDependencies: {
-                        }
-                    },
-                    {
-                        name: 'package-2',
-                        version: '1.0.0',
-                        dependencies: {
-                            'package-1': '^2.2.0'
-                        },
-                        devDependencies: {
-                        },
-                    },
-                    {
-                        name: 'package-1',
-                        version: '2.2.0',
-                        dependencies: {
-                        },
-                        devDependencies: {
-                        },
-                    },
-                    {
-                        name: 'package-main-asset',
-                        version: '1.0.0',
-                        relativeDir: '.',
-                        dir: `${tempRootDir}`,
-                        dependencies: {
-                        },
-                        terascope: {
-                            main: true,
-                            root: true
-                        }
-                    },
-                ]);
-            });
-
-            it('should return a list with all packages excluding asset', async () => {
-                assetPackages = await bumpAssetVersion(packages, options, true);
-                const allBumps = { ...result, ...assetPackages };
-                expect(allBumps).toEqual({
-                    'package-1': {
-                        from: '2.1.0',
-                        to: '2.2.0',
-                        main: false,
-                        deps: [
-                            {
-                                type: BumpType.Prod,
-                                name: 'package-2'
-                            },
-                        ]
-                    }
-                });
-            });
-
-            it('should NOT bump asset.json in temp folder', () => {
-                const pathToAssetJson = `${tempRootDir}/asset/asset.json`;
-                const assetJsonInfo = JSON.parse(fs.readFileSync(pathToAssetJson, 'utf8'));
-                expect(assetJsonInfo.version).toEqual('1.0.0');
-            });
-
-            it('should be able to get a readable commit message', () => {
-                const allBumps = { ...result, ...assetPackages };
-                const messages = getBumpCommitMessages(allBumps, options.release);
-                expect(messages).toEqual([
-                    'bump: (minor) package-1@2.2.0'
-                ]);
-            });
-        });
-=======
->>>>>>> 5257a09d
     });
 });