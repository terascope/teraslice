--- conflicted
+++ resolved
@@ -1,14 +1,7 @@
 import { CommandModule } from 'yargs';
-<<<<<<< HEAD
 import * as config from '../helpers/config.js';
 import { launchK8sEnv, rebuildTeraslice } from '../helpers/k8s-env/index.js';
-import { kafkaVersionMapper } from '../helpers/mapper.js';
 import { K8sEnvOptions } from '../helpers/k8s-env/interfaces.js';
-=======
-import * as config from '../helpers/config';
-import { launchK8sEnv, rebuildTeraslice } from '../helpers/k8s-env';
-import { K8sEnvOptions } from '../helpers/k8s-env/interfaces';
->>>>>>> 623b4f6d
 
 const cmd: CommandModule = {
     command: 'k8s-env',
