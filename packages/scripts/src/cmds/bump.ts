--- conflicted
+++ resolved
@@ -36,11 +36,6 @@
                 alias: 'd',
                 description: "Bump the child dependencies recursively, (ignores the monorepo's main package)",
                 default: true,
-                type: 'boolean',
-            })
-            .option('skip-asset', {
-                description: 'If in an asset repository, bump the package version without updating the asset version',
-                default: false,
                 type: 'boolean',
             });
 
@@ -88,24 +83,14 @@
         });
 
         if (rootInfo.terascope.asset) {
-<<<<<<< HEAD
-            signale.warn('bump has detected the root directory is an Asset.');
-            signale.note('bump is in Asset mode.');
-=======
             signale.info('bump has detected the root directory is an Asset. bump is now in Asset mode.');
->>>>>>> 5257a09d
         }
         return bumpPackages({
             packages: argv.packages as PackageInfo[],
             preId: argv['prerelease-id'] as string | undefined,
             release,
             deps: Boolean(argv.deps),
-<<<<<<< HEAD
-            skipReset: Boolean(argv['skip-reset']),
-            skipAsset: Boolean(argv['skip-asset'])
-=======
             skipReset: Boolean(argv['skip-reset'])
->>>>>>> 5257a09d
         }, rootInfo.terascope.asset);
     },
 };
