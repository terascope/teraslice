import { ReleaseType } from 'semver';
import { CommandModule } from 'yargs';
import { castArray } from '@terascope/utils';
import { coercePkgArg } from '../helpers/args';
import { bumpPackages, bumpPackagesForAsset } from '../helpers/bump';
import { PackageInfo } from '../helpers/interfaces';
import { syncAll } from '../helpers/sync';
import { getRootInfo } from '../helpers/misc';
import signale from '../helpers/signale';

const releaseChoices: readonly ReleaseType[] = [
    'patch', 'minor', 'major', 'prerelease', 'prepatch', 'preminor', 'premajor'
];

const cmd: CommandModule = {
    command: 'bump [packages..]',
    describe: 'Update a package to specific version and its dependencies. This should be run in the root of the workspace.',
    builder(yargs) {
        let y = yargs
            .example('$0 bump', 'example // 0.20.0 => 0.20.1')
            .example('$0 bump', '--patch example // 0.20.0 => 0.20.1')
            .example('$0 bump', '--minor example // 0.5.0 => 0.6.0')
            .example('$0 bump', '--prepatch example // 0.20.0 => 0.20.1-rc.0')
            .example('$0 bump', '--premajor example // 0.15.0 => 1.0.0-rc.0')
            .example('$0 bump', '--prerelease example // 0.20.1-rc.0 => 0.20.1-rc.1')
            .option('prerelease-id', {
                default: 'rc',
                description: 'Specify the prerelease identifier, defaults to RC',
            })
            .option('skip-reset', {
                description: 'Skip resetting the packages to latest from NPM',
                type: 'boolean',
                default: false,
            })
            .option('deps', {
                alias: 'd',
                description: "Bump the child dependencies recursively, (ignores the monorepo's main package)",
                default: true,
                type: 'boolean',
            });

        releaseChoices.forEach((choice, i, arr) => {
            const otherChoices = arr.filter((_item, index) => index !== i);

            y = y.option(choice, {
                description: `Bump release by ${choice}`,
                type: 'boolean',
                default: false,
                conficts: ['release', ...otherChoices],
                demandOption: true,
            });
        });

        return y.option('release', {
            alias: 'r',
            description: `Specify the release change for the version, see https://www.npmjs.com/package/semver.
            [DEPRECATED] Use --patch, --minor, --major, etc`,
            type: 'string',
            choices: releaseChoices.slice() as string[],
        })
            .positional('packages', {
                description: 'Run scripts for one or more package (if specifying more than one make sure they are ordered by dependants)',
                type: 'string',
                coerce(arg) {
                    castArray(arg).forEach((a) => {
                        if (releaseChoices.includes(a)) {
                            throw new Error(`bump CLI has changed, use --release ${a} or -r ${a} instead`);
                        }
                    });
                    return coercePkgArg(arg);
                },
            })
            .requiresArg('packages');
    },
    async handler(argv) {
<<<<<<< HEAD
        const release = getRelease(argv); //patch, minor, major, etc
        const rootInfo = getRootInfo(); //root package.json

        // Ensure all files have the necessary data?
        // If this fails, save changes that were made and rerun yarn bump.
=======
        const release = getRelease(argv);
        const rootInfo = getRootInfo();
        if (rootInfo.terascope.asset) {
            signale.warn('bump has detected the root directory is an Asset.');
            signale.note('bump is in Asset mode.');
        }
>>>>>>> 9808e2a8
        await syncAll({ verify: true, tsconfigOnly: rootInfo.terascope.version === 2 });

        console.log('@@@@@ bump.ts handler, argv.packages: ', argv.packages);

        if (rootInfo.terascope.asset) { // we're updating an asset repo
            // bump and update asset.json
            return bumpPackagesForAsset({
                packages: argv.packages as PackageInfo[], // packages user supplies to command
                preId: argv['prerelease-id'] as string | undefined, // user supplied prerelease-id (optional)
                release, // user supplied release type
                deps: Boolean(argv.deps), // Bump the child dependencies recursively, (ignores the monorepo's main package)
                skipReset: Boolean(argv['skip-reset']), // Skip resetting the packages to latest from NPM
            });
        }
        return bumpPackages({
            packages: argv.packages as PackageInfo[], //packages user supplies to command
            preId: argv['prerelease-id'] as string | undefined, //user supplied prerelease-id (optional)
            release, //user supplied release type
            deps: Boolean(argv.deps), //Bump the child dependencies recursively, (ignores the monorepo's main package)
            skipReset: Boolean(argv['skip-reset']), //Skip resetting the packages to latest from NPM
        });

    },
};

function getRelease(argv: any): ReleaseType {
    const found = releaseChoices.filter((choice) => argv[choice]);
    const release = argv.release as ReleaseType | undefined;

    if (!found.length) {
        const choices = releaseChoices.map((choice) => `--${choice}`).join(', ');
        throw new Error(`Bump requires at least one of ${choices} to be specified`);
    } else if (release && found[0] && release !== found[0]) {
        throw new Error(`Cannot specify --release (DEPRECATED), use --${release} instead`);
    } else if (found.length > 1) {
        const choices = found.map((choice) => `--${choice}`).join(' and ');
        throw new Error(`Cannot specify ${choices}, pick one`);
    }

    return found[0];
}

export = cmd;<|MERGE_RESOLUTION|>--- conflicted
+++ resolved
@@ -73,25 +73,18 @@
             .requiresArg('packages');
     },
     async handler(argv) {
-<<<<<<< HEAD
         const release = getRelease(argv); //patch, minor, major, etc
         const rootInfo = getRootInfo(); //root package.json
 
         // Ensure all files have the necessary data?
-        // If this fails, save changes that were made and rerun yarn bump.
-=======
-        const release = getRelease(argv);
-        const rootInfo = getRootInfo();
-        if (rootInfo.terascope.asset) {
-            signale.warn('bump has detected the root directory is an Asset.');
-            signale.note('bump is in Asset mode.');
-        }
->>>>>>> 9808e2a8
+        // If this fails, save changes that were made and rerun yarn bump.      
         await syncAll({ verify: true, tsconfigOnly: rootInfo.terascope.version === 2 });
 
         console.log('@@@@@ bump.ts handler, argv.packages: ', argv.packages);
 
         if (rootInfo.terascope.asset) { // we're updating an asset repo
+            signale.warn('bump has detected the root directory is an Asset.');
+            signale.note('bump is in Asset mode.');
             // bump and update asset.json
             return bumpPackagesForAsset({
                 packages: argv.packages as PackageInfo[], // packages user supplies to command
