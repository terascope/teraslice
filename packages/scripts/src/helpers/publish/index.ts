import {
    get, concat, pMap,
    isString, toHumanTime
} from '@terascope/utils';
import { PackageInfo } from '../interfaces.js';
import { listPackages, getMainPackageInfo, getPublishTag } from '../packages.js';
import { PublishAction, PublishOptions, PublishType } from './interfaces.js';
import {
    shouldNPMPublish, formatDailyTag, buildDevDockerImage,
    removeNodeSuffixFromTag
} from './utils.js';
import {
<<<<<<< HEAD
    yarnPublish, yarnRun, remoteDockerImageExists,
    dockerBuild, dockerPush, yarnPublishV2
} from '../scripts.js';
import { getRootInfo, getDevDockerImage, formatList } from '../misc.js';
import signale from '../signale.js';
=======
    yarnPublish,
    yarnRun,
    remoteDockerImageExists,
    dockerBuild,
    dockerPush,
    yarnPublishV2,
    getNodeVersionFromImage
} from '../scripts';
import { getRootInfo, getDevDockerImage, formatList } from '../misc';
import signale from '../signale';
>>>>>>> 623b4f6d

export async function publish(action: PublishAction, options: PublishOptions): Promise<void> {
    signale.info(`publishing to ${action}...`, { dryRun: options.dryRun });

    if (action === PublishAction.NPM) {
        return publishToNPM(options);
    }
    if (action === PublishAction.Docker) {
        return publishToDocker(options);
    }
}

async function publishToNPM(options: PublishOptions) {
    if (![PublishType.Latest, PublishType.Tag, PublishType.Prerelease].includes(options.type)) {
        throw new Error(`NPM publish does NOT support publish type "${options.type}"`);
    }
    const result = await pMap(listPackages(), (pkgInfo) => npmPublish(pkgInfo, options), {
        concurrency: 3,
        stopOnError: false,
    });

    const bumped = result.filter(isString);

    if (!bumped.length) {
        if (options.dryRun) signale.info('No packages to be published');
        else signale.info('No packages published');
        return;
    }

    const l = formatList(bumped);
    process.stdout.write('\n');

    if (options.dryRun) signale.info(`Use --no-dry-run to publish the follow packages:${l}`);
    else signale.info(`Published the follow packages:${l}`);
}

async function npmPublish(
    pkgInfo: PackageInfo, options: PublishOptions
): Promise<string|undefined> {
    const shouldPublish = await shouldNPMPublish(pkgInfo, options.type);
    if (!shouldPublish) return;

    const tag = getPublishTag(pkgInfo.version);

    await yarnRun('build', [], pkgInfo.dir, {
        NODE_ENV: 'production'
    }, true);

    if (options.dryRun) {
        signale.info(`[DRY RUN] - skipping publish for package ${pkgInfo.name}@v${pkgInfo.version} (${tag})`);
        return pkgInfo.name;
    }

    const rootInfo = getRootInfo();
    if (rootInfo.terascope.version === 2) {
        await yarnPublishV2(pkgInfo, tag);
    } else {
        const registry: string|undefined = get(pkgInfo, 'publishConfig.registry');
        await yarnPublish(pkgInfo, tag, registry);
    }
    return pkgInfo.name;
}

async function publishToDocker(options: PublishOptions) {
    const imagesToPush: string[] = [];
    const rootInfo = getRootInfo();

    const { registries } = rootInfo.terascope.docker;

    const devImage = await buildDevDockerImage(options, undefined);

    let err: any|undefined;
    for (const registry of registries) {
        let imageToBuild = '';

        /// NOTE: When publishing images, we always want the full node semver version
        /// on the tag
        const nodeVersionSuffix = `node${await getNodeVersionFromImage(devImage)}`;

        if (options.type === PublishType.Latest) {
            imageToBuild = `${registry}:latest-${nodeVersionSuffix}`;
        } else if (options.type === PublishType.Tag || options.type === PublishType.Prerelease) {
            const mainPkgInfo = getMainPackageInfo();
            if (!mainPkgInfo) {
                throw new Error('At least one package must be specified with `terascope.main`');
            }

            if (options.type === PublishType.Prerelease) {
                if (getPublishTag(mainPkgInfo.version) !== 'prerelease') {
                    signale.info('No prerelease docker image to publish');
                    return;
                }
            }

            let image = `${registry}:v${mainPkgInfo.version}-${nodeVersionSuffix}`;
            if (!options.nodeSuffix) {
                image = removeNodeSuffixFromTag(image);
            }
            const exists = await remoteDockerImageExists(image);
            if (exists) {
                err = new Error(`Docker Image ${image} already exists`);
                continue;
            }
            imageToBuild = image;
        } else if (options.type === PublishType.Daily) {
            const tag = await formatDailyTag();
            imageToBuild = `${registry}:${tag}-${nodeVersionSuffix}`;
        } else if (options.type === PublishType.Dev) {
            imageToBuild = getDevDockerImage(options.nodeVersion);
        }

        const startTime = Date.now();
        signale.pending(`building docker for ${options.type} release`);
        // TODO: perhaps this should be moved inside the block above and
        // repeated for each conditional branch to avoid the duplication on line
        // 113, I cant' decide which is worse.
        if (!options.nodeSuffix) {
            imageToBuild = removeNodeSuffixFromTag(imageToBuild);
        }
        signale.debug(`building docker image ${imageToBuild}`);

        const buildTimestamp = new Date().toISOString();
        const sha = process.env.GITHUB_SHA;
        const { version } = getRootInfo();
        await dockerBuild(imageToBuild,
            [devImage],
            undefined,
            [`NODE_VERSION=${options.nodeVersion}`, `TERASLICE_VERSION=${version}`, `BUILD_TIMESTAMP=${buildTimestamp}`, `GITHUB_SHA=${sha}`]
        );

        if (!imagesToPush.includes(imageToBuild)) {
            imagesToPush.push(imageToBuild);
        }

        signale.success(`built docker image ${imageToBuild}, took ${toHumanTime(Date.now() - startTime)}`);
    }

    if (err) {
        if (options.type === PublishType.Prerelease) {
            signale.warn(err);
        } else {
            throw err;
        }
        return;
    }

    if (options.dryRun) {
        signale.info(`[DRY RUN] - skipping publish of docker images ${imagesToPush.join(', ')}`);
    } else {
        signale.info(`publishing docker images ${imagesToPush.join(', ')}`);
        await pMap(concat(
            imagesToPush,
            devImage,
        ), dockerPush, {
            concurrency: 1,
            stopOnError: false,
        });
    }
}<|MERGE_RESOLUTION|>--- conflicted
+++ resolved
@@ -10,24 +10,12 @@
     removeNodeSuffixFromTag
 } from './utils.js';
 import {
-<<<<<<< HEAD
     yarnPublish, yarnRun, remoteDockerImageExists,
-    dockerBuild, dockerPush, yarnPublishV2
+    dockerBuild, dockerPush, yarnPublishV2,
+    getNodeVersionFromImage
 } from '../scripts.js';
 import { getRootInfo, getDevDockerImage, formatList } from '../misc.js';
 import signale from '../signale.js';
-=======
-    yarnPublish,
-    yarnRun,
-    remoteDockerImageExists,
-    dockerBuild,
-    dockerPush,
-    yarnPublishV2,
-    getNodeVersionFromImage
-} from '../scripts';
-import { getRootInfo, getDevDockerImage, formatList } from '../misc';
-import signale from '../signale';
->>>>>>> 623b4f6d
 
 export async function publish(action: PublishAction, options: PublishOptions): Promise<void> {
     signale.info(`publishing to ${action}...`, { dryRun: options.dryRun });
