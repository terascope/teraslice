import ms from 'ms';
import path from 'path';
import execa from 'execa';
import fse from 'fs-extra';
import {
    debugLogger,
    isString,
    get,
    pWhile,
    pDelay,
    TSError
} from '@terascope/utils';
import { TSCommands, PackageInfo } from './interfaces';
import { getRootDir } from './misc';
import signale from './signale';
import * as config from './config';
import { getE2eK8sDir } from '../helpers/packages';

const logger = debugLogger('ts-scripts:cmd');

export type ExecEnv = { [name: string]: string };
type ExecOpts = {
    cmd: string;
    args?: string[];
    cwd?: string;
    env?: ExecEnv;
    stdio?: 'inherit';
    timeout?: number;
    detached?: boolean;
};

function _exec(opts: ExecOpts) {
    let subprocess;
    const options: execa.Options = {
        cwd: opts.cwd || getRootDir(),
        env: opts.env,
        preferLocal: true,
        detached: opts.detached,
        timeout: opts.timeout,
        stdio: opts.stdio,
    };

    logger.debug('executing command', opts);

    if (opts.args && opts.args.length) {
        subprocess = execa(opts.cmd, opts.args, options);
    } else {
        subprocess = execa(opts.cmd, options);
    }
    if (!subprocess) {
        throw new Error(`Failed to execution ${opts.cmd}`);
    }

    if (!opts.stdio) {
        if (!subprocess.stderr || !subprocess.stdout) {
            throw new Error(`Command ${opts.cmd} failed, stderr or stdout is not available`);
        }
        subprocess.stderr.pipe(process.stderr);
    }
    return subprocess;
}

export async function exec(opts: ExecOpts, log = true): Promise<string> {
    try {
        const env: ExecEnv = { FORCE_COLOR: '0', ...opts.env };
        const _opts = { ...opts };
        _opts.env = env;
        const subprocess = _exec(_opts);
        const { stdout } = await subprocess;
        const result = stdout.trim();
        logger.debug(`exec result: ${opts.cmd} ${(opts.args || []).join(' ')}`, log && result);
        return result;
    } catch (err) {
        if (!err.command) {
            throw err;
        }
        process.exitCode = err.exitCode || 1;
        throw new Error(err.message);
    }
}

export async function fork(opts: ExecOpts): Promise<void> {
    try {
        const env: ExecEnv = {
            FORCE_COLOR: config.FORCE_COLOR,
            ...opts.env
        };
        const _opts: ExecOpts = { stdio: 'inherit', ...opts };
        _opts.env = env;
        await _exec(_opts);
    } catch (err) {
        if (!err.command) {
            throw err;
        }
        process.exitCode = err.exitCode || 1;
        throw new Error(err.message);
    }
}

export async function runTSScript(cmd: TSCommands, args: string[]): Promise<void> {
    const scriptName = process.argv[1];
    return fork({
        cmd: scriptName,
        args: [cmd, ...args],
    });
}

export async function build(pkgInfo?: PackageInfo): Promise<void> {
    if (pkgInfo) {
        const distDir = path.join(pkgInfo.dir, 'dist');
        if (fse.existsSync(distDir)) {
            await fse.emptyDir(distDir);
        }
        await yarnRun('build', [], pkgInfo.dir);
        return;
    }
    await yarnRun('build');
}

export async function setup(): Promise<void> {
    await yarnRun('setup');
}

export async function yarnRun(
    script: string,
    args?: string[],
    cwd?: string,
    env?: Record<string, string>,
    log?: boolean
): Promise<void> {
    const dir = cwd || getRootDir();
    const pkgJSON = await fse.readJSON(path.join(dir, 'package.json'));
    const hasScript = Boolean(get(pkgJSON, ['scripts', script]));
    if (!hasScript) return;

    const _args = ['run', script, ...(args ?? [])];
    if (log) {
        signale.info(`running yarn ${_args.join(' ')}...`);
    }
    await fork({
        cmd: 'yarn', args: _args, cwd: dir, env
    });
}

export async function runJest(
    cwd: string,
    argsMap: ArgsMap,
    env?: ExecEnv,
    extraArgs?: string[],
    debug?: boolean
): Promise<void> {
    const args = mapToArgs(argsMap);
    if (extraArgs) {
        extraArgs.forEach((extraArg) => {
            if (extraArg.startsWith('-') && args.includes(extraArg)) {
                if (debug) {
                    logger.debug(`* skipping duplicate jest arg ${extraArg}`);
                }
                return;
            }
            args.push(extraArg);
        });
    }

    if (debug) {
        signale.debug(`executing: jest ${args.join(' ')}`);
    }

    await fork({
        cmd: 'jest',
        cwd,
        args,
        env,
    });
}

export async function dockerPull(image: string, timeout = 0): Promise<void> {
    try {
        await exec({
            cmd: 'docker',
            args: ['pull', image],
            timeout,
        });
    } catch (err) {
        process.exitCode = 0;
        throw err;
    }
}

export async function dockerStop(name: string): Promise<void> {
    await exec({
        cmd: 'docker',
        args: ['stop', name],
    });
}

export async function dockerTag(from: string, to: string): Promise<void> {
    logger.debug(`dockerTag: ${from} -> ${to}`);
    await exec({
        cmd: 'docker',
        args: ['tag', from, to],
    });
}

export async function getContainerInfo(name: string): Promise<any> {
    const result = await exec({
        cmd: 'docker',
        args: ['ps', '--format={{json .}}', `--filter=name=${name}`],
    });

    if (!result) return null;
    return JSON.parse(result);
}

export async function dockerNetworkExists(name: string): Promise<boolean> {
    const subprocess = await execa.command(
        `docker network ls --format='{{json .Name}}' | grep '"${name}"'`,
        { reject: false }
    );
    return subprocess.exitCode > 0;
}

export async function remoteDockerImageExists(image: string): Promise<boolean> {
    try {
        await dockerPull(image, ms('30s'));
        return true;
    } catch (err) {
        return false;
    }
}

export type DockerRunOptions = {
    name: string;
    image: string;
    ports?: (number | string)[];
    tmpfs?: string[];
    env?: ExecEnv;
    network?: string;
    args?: string[];
    mount?: string
};

export async function dockerRun(
    opt: DockerRunOptions, tag?: string, ignoreMount?: boolean, debug?: boolean
): Promise<() => void> {
    const args: string[] = ['run', '--rm'];
    if (!opt.image) {
        throw new Error('Missing required image option');
    }

    if (!opt.name) {
        throw new Error('Missing required name option');
    }

    if (opt.mount && !ignoreMount) {
        args.push('--mount', opt.mount);
    }

    if (opt.ports && opt.ports.length) {
        opt.ports.forEach((port) => {
            if (isString(port)) {
                args.push('--publish', port);
            } else {
                args.push('--publish', `${port}:${port}`);
            }
        });
    }

    if (opt.env) {
        Object.entries(opt.env).forEach(([key, val]) => {
            args.push('--env', `${key}=${val}`);
        });
    }

    if (opt.tmpfs && opt.tmpfs.length) {
        args.push('--tmpfs', opt.tmpfs.join(','));
    }

    if (opt.network) {
        const exists = await dockerNetworkExists(opt.network);
        if (!exists) {
            throw new Error(`Docker network ${opt.network} does not exist`);
        }
        args.push('--network', opt.network);
    }

    args.push('--name', opt.name);
    args.push(`${opt.image}:${tag ?? 'latest'}`);

    if (opt.args) {
        args.push(...opt.args);
    }

    let error: any;
    let stderr: any;
    let done = true;

    if (debug) {
        signale.debug(`executing: docker ${args.join(' ')}`);
    }

    const subprocess = execa('docker', args);

    if (!subprocess || !subprocess.stderr) {
        throw new Error('Failed to execute docker run');
    }

    (async () => {
        done = false;
        try {
            const result = await subprocess;

            if (result.exitCode > 0) {
                stderr = result.all;
                error = new Error(`${result.command} failed`);
            }
        } catch (err) {
            if (err.failed) {
                error = err.stderr;
            }

            error = err.stack;
            stderr = err.all;
        } finally {
            done = true;
        }
    })();

    const upFor = ms('3s');
    await pWhile(() => dockerContainerReady(opt.name, upFor, error), {
        name: `Docker container up for 2m (${opt.name})`,
        timeoutMs: ms('2m')
    });

    if (error) {
        if (stderr) {
            process.stderr.write(stderr);
        }
        throw error;
    }

    if (done) {
        throw new Error('Service ended early');
    }

    return () => {
        if (error) {
            if (stderr) {
                process.stderr.write(stderr);
            }
            signale.error(error);
        }

        if (done && !subprocess.killed) return;

        subprocess.kill();
    };
}

export async function dockerContainerReady(
    name: string,
    upFor: number,
    error: any
): Promise<boolean> {
    if (error) throw new TSError(error);

    try {
        const result = await exec({
            cmd: 'docker',
            args: [
                'ps', '--format', '"{{json .Status}}"', '--filter', `name=${name}`
            ]
        });

        const timeup = ms(result.replace(/[(Up)\s"]+|/ig, ''));

        if (!timeup) return false;

        return timeup >= upFor;
    } catch (err) {
        await pDelay(1000);
        return false;
    }
}

export async function dockerBuild(
    tag: string,
    cacheFrom?: string[],
    target?: string,
    buildArg?: string
): Promise<void> {
    const cacheFromArgs: string[] = [];

    cacheFrom?.forEach((image) => {
        cacheFromArgs.push('--cache-from', image);
    });

    const targetArgs: string[] = target ? ['--target', target] : [];
    const buildsArgs: string[] = buildArg ? ['--build-arg', buildArg] : [];

    await fork({
        cmd: 'docker',
        args: ['build', ...cacheFromArgs, ...targetArgs, ...buildsArgs, '--tag', tag, '.'],
    });
}

export async function dockerPush(image: string): Promise<void> {
    const subprocess = await execa.command(
        `docker push ${image}`,
        { reject: false }
    );

    if (subprocess.exitCode !== 0) {
        throw new Error(`Unable to push docker image ${image}, ${subprocess.stderr}`);
    }
}

export async function pgrep(name: string): Promise<string> {
    const result = await exec({ cmd: 'ps', args: ['aux'] }, false);
    if (!result) {
        throw new Error('Invalid result from ps aux');
    }
    const found = result.split('\n').find((line) => {
        if (!line) return false;
        return line.toLowerCase().includes(name.toLowerCase());
    });
    if (found) {
        logger.trace('found process', found);
        return found;
    }
    return '';
}

export async function getCommitHash(): Promise<string> {
    if (process.env.GIT_COMMIT_HASH) return process.env.GIT_COMMIT_HASH;

    if (config.SKIP_GIT_COMMANDS) {
        throw new Error('Unable to determine git commit hash when env.SKIP_GIT_COMMANDS is set, set env.GIT_COMMIT_HASH to fix this');
    }
    return exec({ cmd: 'git', args: ['rev-parse', '--short', 'HEAD'] });
}

export async function gitDiff(files: string[] = []): Promise<void> {
    if (config.SKIP_GIT_COMMANDS) return;
    try {
        await fork({ cmd: 'git', args: ['diff', ...files] });
    } catch (e) {
        process.exitCode = 0;
        logger.warn(e);
    }
}

export async function getChangedFiles(...files: string[]): Promise<string[]> {
    if (config.SKIP_GIT_COMMANDS) return [];

    try {
        const result = await exec({
            cmd: 'git', args: ['diff', '--name-only', ...files]
        });
        return result
            .split('\n')
            .map((str) => str.trim())
            .filter(Boolean);
    } catch (e) {
        // if there error includes ENOENT
        // we can just log the error and continue on
        if (e.toString().includes('ENOENT')) {
            process.exitCode = 0;
            logger.warn(e);
            return [];
        }
        throw e;
    }
}

export type ArgsMap = { [key: string]: string | string[] };
export function mapToArgs(input: ArgsMap): string[] {
    const args: string[] = [];
    for (const [key, value] of Object.entries(input)) {
        const vals = Array.isArray(value) ? value : [value];
        if (key.length > 1) {
            args.push(`--${key}`, ...vals);
        } else {
            args.push(`-${key}`, ...vals);
        }
    }
    return args.filter((str) => str != null && str !== '');
}

/**
 * Yarn publish for version 2
*/
export async function yarnPublishV2(
    pkgInfo: PackageInfo,
    tag = 'latest',
): Promise<void> {
    await fork({
        cmd: 'yarn',
        args: [
            'npm',
            'publish',
            '--tag',
            tag
        ],
        cwd: pkgInfo.dir,
        env: {
            NODE_ENV: 'production'
        }
    });
}

export async function yarnPublish(
    pkgInfo: PackageInfo,
    tag = 'latest',
    registry = config.NPM_DEFAULT_REGISTRY
): Promise<void> {
    await fork({
        cmd: 'yarn',
        args: [
            'publish',
            '--non-interactive',
            '--new-version',
            pkgInfo.version,
            '--no-git-tag-version',
            '--registry',
            registry,
            '--tag',
            tag
        ],
        cwd: pkgInfo.dir,
        env: {
            NODE_ENV: 'production'
        }
    });
}

export async function createKindCluster(): Promise<void> {
    const e2eK8sDir = getE2eK8sDir();
    if (!e2eK8sDir) {
        throw new Error('Missing k8s e2e test directory');
    }
    const configPath = path.join(e2eK8sDir, 'kindConfig.yaml');
    const subprocess = await execa.command(`kind create cluster --config ${configPath}`);
    signale.info(subprocess.stderr);
}

export async function destroyKindCluster(): Promise<void> {
<<<<<<< HEAD
    // TODO: pass cluster name in as variable
=======
>>>>>>> 547a60a3
    const subprocess = await execa.command('kind delete cluster --name k8se2e');
    signale.info(subprocess.stderr);
}

export async function isKindInstalled(): Promise<boolean> {
    try {
        const subprocess = await execa.command('command -v kind');
        // console.log('kind subprocess: ', subprocess);
        return !!subprocess.stdout;
    } catch (err) {
<<<<<<< HEAD
        // console.log(err);
=======
>>>>>>> 547a60a3
        return false;
    }
}

export async function isKubectlInstalled(): Promise<boolean> {
    try {
        const subprocess = await execa.command('command -v kubectl');
        // console.log('kubectl subprocess: ', subprocess);
        return !!subprocess.stdout;
    } catch (err) {
        return false;
    }
}

export async function loadTerasliceImage(terasliceImage: string): Promise<void> {
    const subprocess = await execa.command(`kind load docker-image ${terasliceImage} --name k8se2e`);
    // console.log('load teraslice image subprocess: ', subprocess);
    signale.info(subprocess.stderr);

    // FIXME: is it necessary to wait?
    // const imageLoaded = await waitForTerasliceImageLoaded();
    // if (imageLoaded) {
    //     signale.success('Teraslice image successfully loaded.');
    // }
}

// function waitForTerasliceImageLoaded(timeoutMs = 120000): Promise<boolean> {
//     const endAt = Date.now() + timeoutMs;

//     const _waitForTerasliceImageLoaded = async (): Promise<boolean> => {
//         if (Date.now() > endAt) {
//             throw new Error(`Failure to load teraslice image after ${timeoutMs}ms`);
//         }

//         let terasliceLoaded = false;
//         try {
//             // docker exec into kind-control-plane
<<<<<<< HEAD
//             // crictl images -o json
=======
//             // docker exec -it k8se2e crictl images -o json
>>>>>>> 547a60a3
//             // find repo tag "docker.io/library/teraslice-workspace:e2e"
//             const kubectlResponse = await execa.command('');
//             const kindFinished = kubectlResponse.stdout;
//             console.log('kubectl response: ', kubectlResponse);
//             if (kindFinished === '"true"') {
//                 terasliceLoaded = true;
//             }
//         } catch (err) {
//             await pDelay(3000);
//             return _waitForTerasliceImageLoaded();
//         }

//         if (terasliceLoaded) {
//             return true;
//         }
//         await pDelay(3000);
//         return _waitForTerasliceImageLoaded();
//     };

//     return _waitForTerasliceImageLoaded();
// }

export async function kindStopService(serviceName: string): Promise<void> {
    const e2eK8sDir = getE2eK8sDir();
    if (!e2eK8sDir) {
        throw new Error('Missing k8s e2e test directory');
    }
<<<<<<< HEAD
    try {
        // Any new service's yaml file must be named '<serviceName>Deployment.yaml'
        const yamlFile = `${serviceName}Deployment.yaml`;
        const subprocess = await execa.command(`kubectl delete -n ts-dev1 -f ${path.join(e2eK8sDir, yamlFile)}`);
        signale.info(subprocess.stdout);
        // console.log('stopElasticsearch subprocess: ', subprocess);
    } catch (err) {
        signale.warn(`The service ${serviceName} could not be deleted because it does not exist.`);
    }
}

// FIXME: refactor
export async function kindLoadServiceImage(serviceName: string): Promise<void> {
    const e2eK8sDir = getE2eK8sDir();
    if (!e2eK8sDir) {
        throw new Error('Missing k8s e2e test directory');
    }
    if (serviceName === 'elasticsearch') {
        await deployElasticsearch(e2eK8sDir, 'elasticsearchDeployment.yaml');
    } else if (serviceName === 'kafka') {
        await deployKafka(e2eK8sDir, 'kafkaDeployment.yaml', 'zookeeperDeployment.yaml');
    } else {
        signale.error(`The service ${serviceName} is not avalable in the kubernetes test platform.`);
    }
}

export async function createNamespace() {
    const e2eK8sDir = getE2eK8sDir();
    if (!e2eK8sDir) {
        throw new Error('Missing k8s e2e test directory');
    }
    const subprocess = await execa.command(`kubectl create -f ${path.join(e2eK8sDir, 'ns.yaml')}`);
    signale.info(subprocess.stdout);
    // console.log('namespace subprocess: ', subprocess);
}

export async function deployElasticsearch(e2eK8sDir: string, elasticsearchYaml: string) {
    const subprocess = await execa.command(`kubectl create -n ts-dev1 -f ${path.join(e2eK8sDir, elasticsearchYaml)}`);
    signale.info(subprocess.stdout);
    // console.log('deployElasticsearch subprocess: ', subprocess);
}

export async function deployKafka(
    e2eK8sDir: string,
    kafkaDeploymentYaml: string,
    zookeeperDeploymentYaml: string
) {
    await execa.command(`kubectl create -n ts-dev1 -f ${path.join(e2eK8sDir, zookeeperDeploymentYaml)}`);
    const subprocess = await execa.command(`kubectl create -n ts-dev1 -f ${path.join(e2eK8sDir, kafkaDeploymentYaml)}`);
    signale.info(subprocess.stdout);
    // console.log('deployKafka subprocess: ', subprocess);

    await waitForKafkaRunning(240000);
=======

    try {
        // Any new service's yaml file must be named '<serviceName>Deployment.yaml'
        const yamlFile = `${serviceName}Deployment.yaml`;
        const subprocess = await execa.command(`kubectl delete -n services-dev1 -f ${path.join(e2eK8sDir, yamlFile)}`);
        signale.info(subprocess.stdout);
        // console.log('stopElasticsearch subprocess: ', subprocess);
    } catch (err) {
        signale.info(`The service ${serviceName} could not be deleted because it does not exist.`);
    }
}

// FIXME: implement this function with cp-kafka support
export async function kindLoadServiceImage(
    serviceName: string, serviceImage: string, version: string
): Promise<void> {
    try {
        const subprocess = await execa.command(`kind load docker-image ${serviceImage}:${version} --name k8se2e`);
        // console.log('load service image subprocess: ', subprocess);
        signale.info(subprocess.stderr);
    } catch (err) {
        signale.info(`The service ${serviceName} could not be loaded. It may not be present locally`);
    }
}

export async function kindStartService(serviceName: string): Promise<void> {
    // Any new service's yaml file must be named '<serviceName>Deployment.yaml'
    const fileName = `${serviceName}Deployment.yaml`;

    async function createFromYaml(yamlFile: string) {
        const e2eK8sDir = getE2eK8sDir();
        if (!e2eK8sDir) {
            throw new Error('Missing k8s e2e test directory');
        }

        try {
            const subprocess = await execa.command(`kubectl create -n services-dev1 -f ${path.join(e2eK8sDir, yamlFile)}`);
            signale.info(subprocess.stdout);
        } catch (err) {
            signale.error(`The service ${serviceName} could not be started.`);
        }
    }

    await createFromYaml(fileName);

    if (serviceName === 'kafka') {
        await createFromYaml('zookeeperDeployment.yaml');
        await waitForKafkaRunning(240000);
    }
>>>>>>> 547a60a3
}

function waitForKafkaRunning(timeoutMs = 120000): Promise<boolean> {
    const endAt = Date.now() + timeoutMs;

    const _waitForKafkaRunning = async (): Promise<boolean> => {
        if (Date.now() > endAt) {
            throw new Error(`Failure to communicate with kafka after ${timeoutMs}ms`);
        }

        let kafkaRunning = false;
        try {
<<<<<<< HEAD
            const kubectlResponse: execa.ExecaReturnValue<string> = await execa.command('kubectl -n ts-dev1 get pods -l app=cpkafka -o=jsonpath="{.items[?(@.status.containerStatuses)].status.containerStatuses[0].ready}"');
=======
            const kubectlResponse = await execa.command('kubectl -n services-dev1 get pods -l app.kubernetes.io/name=cpkafka -o=jsonpath="{.items[?(@.status.containerStatuses)].status.containerStatuses[0].ready}"');
>>>>>>> 547a60a3
            const kafkaReady = kubectlResponse.stdout;
            // console.log('kafka response: ', kafkaReady);
            if (kafkaReady === '"true"') {
                kafkaRunning = true;
            }
        } catch (err) {
            await pDelay(3000);
            return _waitForKafkaRunning();
        }

        if (kafkaRunning) {
            return true;
        }
        await pDelay(3000);
        return _waitForKafkaRunning();
    };

    return _waitForKafkaRunning();
}

<<<<<<< HEAD
=======
export async function createNamespace(namespaceYaml: string) {
    const e2eK8sDir = getE2eK8sDir();
    if (!e2eK8sDir) {
        throw new Error('Missing k8s e2e test directory');
    }
    const subprocess = await execa.command(`kubectl create -f ${path.join(e2eK8sDir, namespaceYaml)}`);
    signale.info(subprocess.stdout);
    // console.log('namespace subprocess: ', subprocess);
}

>>>>>>> 547a60a3
export async function k8sSetup(): Promise<void> {
    const e2eK8sDir = getE2eK8sDir();
    if (!e2eK8sDir) {
        throw new Error('Missing k8s e2e test directory');
    }

    let subprocess = await execa.command(`kubectl create -f ${path.join(e2eK8sDir, 'role.yaml')}`);
    signale.info(subprocess.stdout);
    subprocess = await execa.command(`kubectl create -f ${path.join(e2eK8sDir, 'roleBinding.yaml')}`);
    signale.info(subprocess.stdout);
    subprocess = await execa.command(`kubectl apply -f ${path.join(e2eK8sDir, 'priorityClass.yaml')}`);
    signale.info(subprocess.stdout);
}

<<<<<<< HEAD
export async function deployK8sTeraslice(
    e2eK8sDir: string,
    masterDeploymentYaml: string
) {
=======
export async function deployK8sTeraslice() {
    const e2eK8sDir = getE2eK8sDir();
    if (!e2eK8sDir) {
        throw new Error('Missing k8s e2e test directory');
    }

    await deleteTerasliceNamespace();
    await createNamespace('ts-ns.yaml');
    await k8sSetup();
>>>>>>> 547a60a3
    try {
        /// Creates configmap for terasclice-master
        let subprocess = await execa.command(`kubectl create -n ts-dev1 configmap teraslice-master --from-file=${path.join(e2eK8sDir, 'masterConfig', 'teraslice.yaml')}`);
        // console.log('masterConfig subprocess: ', subprocess);
        signale.info(subprocess.stdout);

        /// Creates configmap for teraslice-worker
        subprocess = await execa.command(`kubectl create -n ts-dev1 configmap teraslice-worker --from-file=${path.join(e2eK8sDir, 'workerConfig', 'teraslice.yaml')}`);
        // console.log('workerConfig subprocess: ', subprocess);
        signale.info(subprocess.stdout);

        /// Creates deployment for teraslice
<<<<<<< HEAD
        subprocess = await execa.command(`kubectl create -n ts-dev1 -f ${path.join(e2eK8sDir, masterDeploymentYaml)}`);
        // console.log('masterDeploy subprocess: ', subprocess);
        signale.info(subprocess.stdout);
    } catch (error) {
        signale.error('Error in deployK8sTeraslice function: ', error);
    }
}

export async function setAlias() {
=======
        subprocess = await execa.command(`kubectl create -n ts-dev1 -f ${path.join(e2eK8sDir, 'masterDeployment.yaml')}`);
        // console.log('masterDeploy subprocess: ', subprocess);
        signale.info(subprocess.stdout);
    } catch (err) {
        signale.error('Error deploying Teraslice');
        signale.error(err);
        process.exit(1);
    }
}

export async function setAliasAndBaseAssets() {
    await setAlias();
    await deployAssets('elasticsearch');
    await deployAssets('standard');
    await deployAssets('kafka');
}

async function setAlias() {
>>>>>>> 547a60a3
    let subprocess = await execa.command('earl aliases remove k8se2e 2> /dev/null || true', { shell: true });
    signale.info(subprocess.stdout);
    subprocess = await execa.command('earl aliases add k8se2e http://localhost:45678');
    signale.info(subprocess.stdout);
    // console.log('setAlias subprocess: ', subprocess1, subprocess2);
}

<<<<<<< HEAD
export async function deployAssets(assetName: string) {
=======
async function deployAssets(assetName: string) {
>>>>>>> 547a60a3
    const subprocess = await execa.command(`earl assets deploy k8se2e --bundle --blocking terascope/${assetName}-assets`);
    signale.info(subprocess.stdout);
    // console.log('deployKafkaAssets subprocess: ', subprocess);
}

<<<<<<< HEAD
// FIXME: delete before merging - for testing
export async function showState() {
    const subprocess = await execa.command('kubectl -n ts-dev1 get deployments,po,svc -o wide');
    signale.info(subprocess.stdout);
    // console.log('showState subprocess: ', subprocess);
}

// FIXME: delete before merging if not needed in refactor
export async function resetTeraslice(e2eK8sDir: string, masterDeploymentYaml: string) {
    await tearDownTerasliceK8s();
    await deployK8sTeraslice(e2eK8sDir, masterDeploymentYaml);
}

export async function tearDownTerasliceK8s() {
    let subprocess = await execa.command('kubectl delete --namespace ts-dev1 deployments,jobs,services,pods -l app=teraslice --grace-period=1');
    signale.info(subprocess.stdout);

    subprocess = await execa.command('kubectl delete --namespace ts-dev1 configmap teraslice-master || echo "* it is okay..."');
    signale.info(subprocess.stdout);
    // console.log('workerConfig subprocess: ', subprocess);

    subprocess = await execa.command('kubectl delete --namespace ts-dev1 configmap teraslice-worker || echo "* it is okay..."');
    signale.info(subprocess.stdout);
    // console.log('masterDeploy subprocess: ', subprocess);
=======
// FIXME: delete before merging? - for testing
export async function showState() {
    const subprocess = await execa.command('kubectl get deployments,po,svc --all-namespaces --show-labels');
    signale.info(subprocess.stdout);
    console.log('\nshowState subprocess: \n', subprocess.stdout);
    await showESIndices();
    await showAssets();
}

export async function showESIndices() {
    const subprocess = await execa.command('curl localhost:49200/_cat/indices');
    signale.info(subprocess.stdout);
    console.log('\nshowESIndices subprocess: \n', subprocess.stdout);
}

export async function showAssets() {
    try {
        const subprocess = await execa.command('curl localhost:45678/v1/assets');
        signale.info(subprocess.stdout);

        console.log('\nshowAssets subprocess: \n', subprocess.stdout);
    } catch (err) {
        signale.info(err);
        console.log('\nshowAssets subprocess: \n', err);
    }
}

export async function deleteTerasliceNamespace() {
    try {
        const subprocess = await execa.command('kubectl delete namespace ts-dev1');
        signale.info(subprocess.stdout);
    } catch (err) {
        signale.info('Teraslice namespace cannot be deleted because it does not exist');
    }
>>>>>>> 547a60a3
}<|MERGE_RESOLUTION|>--- conflicted
+++ resolved
@@ -545,10 +545,6 @@
 }
 
 export async function destroyKindCluster(): Promise<void> {
-<<<<<<< HEAD
-    // TODO: pass cluster name in as variable
-=======
->>>>>>> 547a60a3
     const subprocess = await execa.command('kind delete cluster --name k8se2e');
     signale.info(subprocess.stderr);
 }
@@ -559,10 +555,6 @@
         // console.log('kind subprocess: ', subprocess);
         return !!subprocess.stdout;
     } catch (err) {
-<<<<<<< HEAD
-        // console.log(err);
-=======
->>>>>>> 547a60a3
         return false;
     }
 }
@@ -600,11 +592,7 @@
 //         let terasliceLoaded = false;
 //         try {
 //             // docker exec into kind-control-plane
-<<<<<<< HEAD
-//             // crictl images -o json
-=======
 //             // docker exec -it k8se2e crictl images -o json
->>>>>>> 547a60a3
 //             // find repo tag "docker.io/library/teraslice-workspace:e2e"
 //             const kubectlResponse = await execa.command('');
 //             const kindFinished = kubectlResponse.stdout;
@@ -632,61 +620,6 @@
     if (!e2eK8sDir) {
         throw new Error('Missing k8s e2e test directory');
     }
-<<<<<<< HEAD
-    try {
-        // Any new service's yaml file must be named '<serviceName>Deployment.yaml'
-        const yamlFile = `${serviceName}Deployment.yaml`;
-        const subprocess = await execa.command(`kubectl delete -n ts-dev1 -f ${path.join(e2eK8sDir, yamlFile)}`);
-        signale.info(subprocess.stdout);
-        // console.log('stopElasticsearch subprocess: ', subprocess);
-    } catch (err) {
-        signale.warn(`The service ${serviceName} could not be deleted because it does not exist.`);
-    }
-}
-
-// FIXME: refactor
-export async function kindLoadServiceImage(serviceName: string): Promise<void> {
-    const e2eK8sDir = getE2eK8sDir();
-    if (!e2eK8sDir) {
-        throw new Error('Missing k8s e2e test directory');
-    }
-    if (serviceName === 'elasticsearch') {
-        await deployElasticsearch(e2eK8sDir, 'elasticsearchDeployment.yaml');
-    } else if (serviceName === 'kafka') {
-        await deployKafka(e2eK8sDir, 'kafkaDeployment.yaml', 'zookeeperDeployment.yaml');
-    } else {
-        signale.error(`The service ${serviceName} is not avalable in the kubernetes test platform.`);
-    }
-}
-
-export async function createNamespace() {
-    const e2eK8sDir = getE2eK8sDir();
-    if (!e2eK8sDir) {
-        throw new Error('Missing k8s e2e test directory');
-    }
-    const subprocess = await execa.command(`kubectl create -f ${path.join(e2eK8sDir, 'ns.yaml')}`);
-    signale.info(subprocess.stdout);
-    // console.log('namespace subprocess: ', subprocess);
-}
-
-export async function deployElasticsearch(e2eK8sDir: string, elasticsearchYaml: string) {
-    const subprocess = await execa.command(`kubectl create -n ts-dev1 -f ${path.join(e2eK8sDir, elasticsearchYaml)}`);
-    signale.info(subprocess.stdout);
-    // console.log('deployElasticsearch subprocess: ', subprocess);
-}
-
-export async function deployKafka(
-    e2eK8sDir: string,
-    kafkaDeploymentYaml: string,
-    zookeeperDeploymentYaml: string
-) {
-    await execa.command(`kubectl create -n ts-dev1 -f ${path.join(e2eK8sDir, zookeeperDeploymentYaml)}`);
-    const subprocess = await execa.command(`kubectl create -n ts-dev1 -f ${path.join(e2eK8sDir, kafkaDeploymentYaml)}`);
-    signale.info(subprocess.stdout);
-    // console.log('deployKafka subprocess: ', subprocess);
-
-    await waitForKafkaRunning(240000);
-=======
 
     try {
         // Any new service's yaml file must be named '<serviceName>Deployment.yaml'
@@ -736,7 +669,6 @@
         await createFromYaml('zookeeperDeployment.yaml');
         await waitForKafkaRunning(240000);
     }
->>>>>>> 547a60a3
 }
 
 function waitForKafkaRunning(timeoutMs = 120000): Promise<boolean> {
@@ -749,11 +681,7 @@
 
         let kafkaRunning = false;
         try {
-<<<<<<< HEAD
-            const kubectlResponse: execa.ExecaReturnValue<string> = await execa.command('kubectl -n ts-dev1 get pods -l app=cpkafka -o=jsonpath="{.items[?(@.status.containerStatuses)].status.containerStatuses[0].ready}"');
-=======
             const kubectlResponse = await execa.command('kubectl -n services-dev1 get pods -l app.kubernetes.io/name=cpkafka -o=jsonpath="{.items[?(@.status.containerStatuses)].status.containerStatuses[0].ready}"');
->>>>>>> 547a60a3
             const kafkaReady = kubectlResponse.stdout;
             // console.log('kafka response: ', kafkaReady);
             if (kafkaReady === '"true"') {
@@ -774,8 +702,6 @@
     return _waitForKafkaRunning();
 }
 
-<<<<<<< HEAD
-=======
 export async function createNamespace(namespaceYaml: string) {
     const e2eK8sDir = getE2eK8sDir();
     if (!e2eK8sDir) {
@@ -786,7 +712,6 @@
     // console.log('namespace subprocess: ', subprocess);
 }
 
->>>>>>> 547a60a3
 export async function k8sSetup(): Promise<void> {
     const e2eK8sDir = getE2eK8sDir();
     if (!e2eK8sDir) {
@@ -801,12 +726,6 @@
     signale.info(subprocess.stdout);
 }
 
-<<<<<<< HEAD
-export async function deployK8sTeraslice(
-    e2eK8sDir: string,
-    masterDeploymentYaml: string
-) {
-=======
 export async function deployK8sTeraslice() {
     const e2eK8sDir = getE2eK8sDir();
     if (!e2eK8sDir) {
@@ -816,7 +735,6 @@
     await deleteTerasliceNamespace();
     await createNamespace('ts-ns.yaml');
     await k8sSetup();
->>>>>>> 547a60a3
     try {
         /// Creates configmap for terasclice-master
         let subprocess = await execa.command(`kubectl create -n ts-dev1 configmap teraslice-master --from-file=${path.join(e2eK8sDir, 'masterConfig', 'teraslice.yaml')}`);
@@ -829,17 +747,6 @@
         signale.info(subprocess.stdout);
 
         /// Creates deployment for teraslice
-<<<<<<< HEAD
-        subprocess = await execa.command(`kubectl create -n ts-dev1 -f ${path.join(e2eK8sDir, masterDeploymentYaml)}`);
-        // console.log('masterDeploy subprocess: ', subprocess);
-        signale.info(subprocess.stdout);
-    } catch (error) {
-        signale.error('Error in deployK8sTeraslice function: ', error);
-    }
-}
-
-export async function setAlias() {
-=======
         subprocess = await execa.command(`kubectl create -n ts-dev1 -f ${path.join(e2eK8sDir, 'masterDeployment.yaml')}`);
         // console.log('masterDeploy subprocess: ', subprocess);
         signale.info(subprocess.stdout);
@@ -858,7 +765,6 @@
 }
 
 async function setAlias() {
->>>>>>> 547a60a3
     let subprocess = await execa.command('earl aliases remove k8se2e 2> /dev/null || true', { shell: true });
     signale.info(subprocess.stdout);
     subprocess = await execa.command('earl aliases add k8se2e http://localhost:45678');
@@ -866,42 +772,12 @@
     // console.log('setAlias subprocess: ', subprocess1, subprocess2);
 }
 
-<<<<<<< HEAD
-export async function deployAssets(assetName: string) {
-=======
 async function deployAssets(assetName: string) {
->>>>>>> 547a60a3
     const subprocess = await execa.command(`earl assets deploy k8se2e --bundle --blocking terascope/${assetName}-assets`);
     signale.info(subprocess.stdout);
     // console.log('deployKafkaAssets subprocess: ', subprocess);
 }
 
-<<<<<<< HEAD
-// FIXME: delete before merging - for testing
-export async function showState() {
-    const subprocess = await execa.command('kubectl -n ts-dev1 get deployments,po,svc -o wide');
-    signale.info(subprocess.stdout);
-    // console.log('showState subprocess: ', subprocess);
-}
-
-// FIXME: delete before merging if not needed in refactor
-export async function resetTeraslice(e2eK8sDir: string, masterDeploymentYaml: string) {
-    await tearDownTerasliceK8s();
-    await deployK8sTeraslice(e2eK8sDir, masterDeploymentYaml);
-}
-
-export async function tearDownTerasliceK8s() {
-    let subprocess = await execa.command('kubectl delete --namespace ts-dev1 deployments,jobs,services,pods -l app=teraslice --grace-period=1');
-    signale.info(subprocess.stdout);
-
-    subprocess = await execa.command('kubectl delete --namespace ts-dev1 configmap teraslice-master || echo "* it is okay..."');
-    signale.info(subprocess.stdout);
-    // console.log('workerConfig subprocess: ', subprocess);
-
-    subprocess = await execa.command('kubectl delete --namespace ts-dev1 configmap teraslice-worker || echo "* it is okay..."');
-    signale.info(subprocess.stdout);
-    // console.log('masterDeploy subprocess: ', subprocess);
-=======
 // FIXME: delete before merging? - for testing
 export async function showState() {
     const subprocess = await execa.command('kubectl get deployments,po,svc --all-namespaces --show-labels');
@@ -936,5 +812,4 @@
     } catch (err) {
         signale.info('Teraslice namespace cannot be deleted because it does not exist');
     }
->>>>>>> 547a60a3
 }