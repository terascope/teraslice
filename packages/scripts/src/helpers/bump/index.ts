--- conflicted
+++ resolved
@@ -54,17 +54,7 @@
     const packages: PackageInfo[] = [..._packages, rootInfo as any];
     const packagesToBump = await utils.getPackagesToBump(packages, options);
     utils.bumpPackagesList(packagesToBump, packages);
-<<<<<<< HEAD
-    // console.log('@@@@@ index.ts bumpAssetPackages, packages: ', packages);
-
-    // TODO: skip this if --skip-asset flag is set
-    if (!options.skipAsset) {
-        bumpAssetVersion(packages, options);
-    }
-    // creates the commit message for the end of this function
-=======
     bumpAssetVersion(packages, options);
->>>>>>> 82f21bca
     const commitMsgs = utils.getBumpCommitMessages(packagesToBump, options.release);
 
     const mainInfo = packages.find(isMainPackage);
