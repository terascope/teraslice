import fs from 'fs';
import path from 'path';
import { BumpPackageOptions } from './interfaces';
import { listPackages, isMainPackage, updatePkgJSON } from '../packages';
import { Hook, PackageInfo } from '../interfaces';

import { getRootInfo, writeIfChanged } from '../misc';
import * as utils from './utils';
import signale from '../signale';
import { syncVersions } from '../sync/utils';
import { executeHook } from '../hooks';

export async function bumpPackages(options: BumpPackageOptions): Promise<void> {
    const rootInfo = getRootInfo();
    const _packages = listPackages();
    const packages: PackageInfo[] = [..._packages, rootInfo as any];

    const packagesToBump = await utils.getPackagesToBump(packages, options);
    utils.bumpPackagesList(packagesToBump, packages);

    const commitMsgs = utils.getBumpCommitMessages(packagesToBump, options.release);

    const mainInfo = packages.find(isMainPackage);
    const bumpedMain = mainInfo ? packagesToBump[mainInfo.name] : false;

    if (bumpedMain) {
        await executeHook(Hook.AFTER_RELEASE_BUMP, false, mainInfo!.version);
        signale.note(`IMPORTANT: make sure create release of v${mainInfo!.version} after merging`);
    }

    if (rootInfo.terascope.version !== 2) {
        syncVersions(_packages, rootInfo);
    }

    for (const pkgInfo of packages) {
        await updatePkgJSON(pkgInfo);
    }

    await updatePkgJSON(rootInfo);

    signale.success(`

Please commit these changes:

    git commit -a -m "${commitMsgs.join('" -m "')}" && git push
`);
}

export async function bumpPackagesForAsset(options: BumpPackageOptions): Promise<void> {
    const rootInfo = getRootInfo();
    const _packages = listPackages();
<<<<<<< HEAD
    const packages: PackageInfo[] = [..._packages, rootInfo as any]; // add rootInfo to array
=======

    // The bumpAssetVersion function requires rootInfo to be the last object in the packages array
    const packages: PackageInfo[] = [..._packages, rootInfo as any];
>>>>>>> f1a6e46b
    const packagesToBump = await utils.getPackagesToBump(packages, options);
    utils.bumpPackagesList(packagesToBump, packages);
    bumpAssetVersion(packages, options);
    const commitMsgs = utils.getBumpCommitMessages(packagesToBump, options.release);

    const mainInfo = packages.find(isMainPackage);
    const bumpedMain = mainInfo ? packagesToBump[mainInfo.name] : false;

    if (bumpedMain) {
        await executeHook(Hook.AFTER_RELEASE_BUMP, false, mainInfo!.version);
        signale.note(`IMPORTANT: make sure create release of v${mainInfo!.version} after merging`);
    }

    if (rootInfo.terascope.version !== 2) {
        syncVersions(_packages, rootInfo);
    }

    for (const pkgInfo of packages) {
        await updatePkgJSON(pkgInfo);
    }

    await updatePkgJSON(rootInfo);

    signale.success(`

Please commit these changes:

    git commit -a -m "${commitMsgs.join('" -m "')}" && git push
`);
}

export async function bumpAssetVersion(
    packages: PackageInfo[],
    options: BumpPackageOptions
): Promise<void> {
    if (options.skipAsset) {
        return;
    }
    const rootPkgInfo = packages[packages.length - 1];
    const oldVersion = rootPkgInfo.version;
    const newVersion = utils.bumpVersion(rootPkgInfo, options.release, options?.preId);

    const relativeDirsToFind = ['.', 'asset'];
    const pkgsToUpdate = packages.filter((pkg) => relativeDirsToFind.includes(pkg.relativeDir));

    for (const pkg of pkgsToUpdate) {
        pkg.version = newVersion;
        signale.info(`=> Updated ${pkg.displayName} from version ${oldVersion} to ${newVersion}`);
    }

    const pathToAssetJson = path.join(rootPkgInfo.dir, '/asset/asset.json');

    if (fs.existsSync(pathToAssetJson)) {
        const assetJsonInfo = JSON.parse(fs.readFileSync(pathToAssetJson, 'utf8'));
        assetJsonInfo.version = newVersion;
        const assetUpdated = await writeIfChanged(pathToAssetJson, assetJsonInfo, {
            log: true,
        });
<<<<<<< HEAD
        // console.log('@@@@@ index.ts bumpAssetVersion, assetUpdated: ', assetUpdated);
=======

        if (assetUpdated) signale.info(`=> Updated asset.json from version ${oldVersion} to ${newVersion}`);
>>>>>>> f1a6e46b
    }
}<|MERGE_RESOLUTION|>--- conflicted
+++ resolved
@@ -49,13 +49,9 @@
 export async function bumpPackagesForAsset(options: BumpPackageOptions): Promise<void> {
     const rootInfo = getRootInfo();
     const _packages = listPackages();
-<<<<<<< HEAD
-    const packages: PackageInfo[] = [..._packages, rootInfo as any]; // add rootInfo to array
-=======
 
     // The bumpAssetVersion function requires rootInfo to be the last object in the packages array
     const packages: PackageInfo[] = [..._packages, rootInfo as any];
->>>>>>> f1a6e46b
     const packagesToBump = await utils.getPackagesToBump(packages, options);
     utils.bumpPackagesList(packagesToBump, packages);
     bumpAssetVersion(packages, options);
@@ -114,11 +110,7 @@
         const assetUpdated = await writeIfChanged(pathToAssetJson, assetJsonInfo, {
             log: true,
         });
-<<<<<<< HEAD
-        // console.log('@@@@@ index.ts bumpAssetVersion, assetUpdated: ', assetUpdated);
-=======
 
         if (assetUpdated) signale.info(`=> Updated asset.json from version ${oldVersion} to ${newVersion}`);
->>>>>>> f1a6e46b
     }
 }