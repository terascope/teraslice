import fs from 'fs';
import path from 'path';
import { BumpPackageOptions } from './interfaces';
import { listPackages, isMainPackage, updatePkgJSON } from '../packages';
import { Hook, PackageInfo } from '../interfaces';

import { getRootInfo, writeIfChanged } from '../misc';
import * as utils from './utils';
import signale from '../signale';
import { syncVersions } from '../sync/utils';
import { executeHook } from '../hooks';

export async function bumpPackages(options: BumpPackageOptions): Promise<void> {
    const rootInfo = getRootInfo(); // package.json of root as a JS object
    // list of all packages (package.json + other data as JS object)
    const _packages = listPackages();
    const packages: PackageInfo[] = [..._packages, rootInfo as any]; // add rootInfo to array

    const packagesToBump = await utils.getPackagesToBump(packages, options);
    // console.log('@@@@@@@ index.ts bumpPackages, packagesToBump', packagesToBump);
    // mutates packages to contain new version numbers. Updates dependencies
    utils.bumpPackagesList(packagesToBump, packages);

    // creates the commit message for the end of this function
    const commitMsgs = utils.getBumpCommitMessages(packagesToBump, options.release);

    const mainInfo = packages.find(isMainPackage);
    const bumpedMain = mainInfo ? packagesToBump[mainInfo.name] : false;

    if (bumpedMain) {
        await executeHook(Hook.AFTER_RELEASE_BUMP, false, mainInfo!.version);
        signale.note(`IMPORTANT: make sure create release of v${mainInfo!.version} after merging`);
    }

    if (rootInfo.terascope.version !== 2) {
        syncVersions(_packages, rootInfo);
    }

    for (const pkgInfo of packages) {
        await updatePkgJSON(pkgInfo);
    }

    await updatePkgJSON(rootInfo);

    signale.success(`

Please commit these changes:

    git commit -a -m "${commitMsgs.join('" -m "')}" && git push
`);
}

export async function bumpPackagesForAsset(options: BumpPackageOptions): Promise<void> {
    const rootInfo = getRootInfo(); // package.json of root as a JS object
    // list of all packages (package.json + other data as JS object)
    const _packages = listPackages();
    const packages: PackageInfo[] = [..._packages, rootInfo as any]; // add rootInfo to array
    const packagesToBump = await utils.getPackagesToBump(packages, options);
<<<<<<< HEAD
=======
    // console.log('@@@@@@@ index.ts bumpAssetPackages, packagesToBump: ', packagesToBump);
>>>>>>> d7e679b3
    // mutates packages to contain new version numbers. Updates dependencies
    utils.bumpPackagesList(packagesToBump, packages);
    // console.log('@@@@@ index.ts bumpAssetPackages, packages: ', packages);

    // TODO: skip this if --skip-asset flag is set
    // if (!options.skipAsset) {
    bumpAssetVersion(packages, options);
    // }
    // creates the commit message for the end of this function
    const commitMsgs = utils.getBumpCommitMessages(packagesToBump, options.release);

    const mainInfo = packages.find(isMainPackage);
    const bumpedMain = mainInfo ? packagesToBump[mainInfo.name] : false;

    if (bumpedMain) {
        await executeHook(Hook.AFTER_RELEASE_BUMP, false, mainInfo!.version);
        signale.note(`IMPORTANT: make sure create release of v${mainInfo!.version} after merging`);
    }

    if (rootInfo.terascope.version !== 2) {
        syncVersions(_packages, rootInfo);
    }

    for (const pkgInfo of packages) {
        await updatePkgJSON(pkgInfo);
    }

    await updatePkgJSON(rootInfo);

    // console.log('@@@@@ index.ts bumpPackagesForAsset, packages: ', packages);

    signale.success(`

Please commit these changes:

    git commit -a -m "${commitMsgs.join('" -m "')}" && git push
`);
}

export async function bumpAssetVersion(
    packages: PackageInfo[],
    options: BumpPackageOptions
): Promise<void> {
    // get current version of asset
    let rootPkgInfo: PackageInfo | undefined = packages.find((pkg) => pkg.terascope.root);
    if (rootPkgInfo === undefined) {
        const rootInfo = getRootInfo();
        rootPkgInfo = rootInfo as unknown as PackageInfo;
    }

    // console.log('@@@@@ index.ts bumpAssetVersion, pkgInfo: ', rootPkgInfo);

    // get new version of asset
    const newVersion = utils.bumpVersion(rootPkgInfo, options.release, options?.preId);
    // console.log('@@@@@ index.ts bumpAssetVersion, newVersion: ', newVersion);

    // update that version in the 2 package.json files
    const relativeDirsToFind = ['.', 'asset'];
    const pkgsToUpdate = packages.filter((pkg) => relativeDirsToFind.includes(pkg.relativeDir));
    // console.log('@@@@@ index.ts bumpAssetVersion, pkgsToUpdate: ', pkgsToUpdate);

    for (const pkg of pkgsToUpdate) {
        // console.log('@@@@@ index.ts bumpAssetVersion, pkg: ', pkg);

        pkg.version = newVersion;
    }

    // get asset/asset.json
    const pathToAssetJson = path.join(rootPkgInfo.dir, '/asset/asset.json');
    // console.log('@@@@@ index.ts bumpAssetVersion, pathToAssetJson: ', pathToAssetJson);

    if (fs.existsSync(pathToAssetJson)) {
        // get file contents
        const assetJsonInfo = JSON.parse(fs.readFileSync(pathToAssetJson, 'utf8'));
        // console.log('@@@@@ index.ts bumpAssetVersion, assetJsonInfo: ', assetJsonInfo);
        // update version
        assetJsonInfo.version = newVersion;
        // write changes to asset.json
        const assetUpdated = await writeIfChanged(pathToAssetJson, assetJsonInfo, {
            log: true,
        });
<<<<<<< HEAD
        // console.log('@@@@@ index.ts bumpAssetVersion, assetUpdated: ', assetUpdated);
=======

        console.log('@@@@@ index.ts bumpAssetVersion, assetUpdated: ', assetUpdated);
>>>>>>> d7e679b3
    }
}<|MERGE_RESOLUTION|>--- conflicted
+++ resolved
@@ -56,10 +56,7 @@
     const _packages = listPackages();
     const packages: PackageInfo[] = [..._packages, rootInfo as any]; // add rootInfo to array
     const packagesToBump = await utils.getPackagesToBump(packages, options);
-<<<<<<< HEAD
-=======
     // console.log('@@@@@@@ index.ts bumpAssetPackages, packagesToBump: ', packagesToBump);
->>>>>>> d7e679b3
     // mutates packages to contain new version numbers. Updates dependencies
     utils.bumpPackagesList(packagesToBump, packages);
     // console.log('@@@@@ index.ts bumpAssetPackages, packages: ', packages);
@@ -141,11 +138,6 @@
         const assetUpdated = await writeIfChanged(pathToAssetJson, assetJsonInfo, {
             log: true,
         });
-<<<<<<< HEAD
         // console.log('@@@@@ index.ts bumpAssetVersion, assetUpdated: ', assetUpdated);
-=======
-
-        console.log('@@@@@ index.ts bumpAssetVersion, assetUpdated: ', assetUpdated);
->>>>>>> d7e679b3
     }
 }