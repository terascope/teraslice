import { PackageInfo } from '../interfaces';

export type TestOptions = {
    bail: boolean;
    debug: boolean;
    watch: boolean;
    trace: boolean;
    all: boolean;
    keepOpen: boolean;
    reportCoverage: boolean;
    forceSuite?: string;
    suite?: string[];
    useExistingServices: boolean;
    elasticsearchVersion: string;
    elasticsearchAPIVersion: string;
    kafkaVersion: string;
    kafkaImageVersion: any;
    zookeeperVersion: string;
    minioVersion: string;
    rabbitmqVersion: string;
    opensearchVersion: string;
    nodeVersion: string;
    jestArgs?: string[];
    ignoreMount: boolean;
<<<<<<< HEAD
=======
    testPlatform: string;
>>>>>>> 547a60a3
};

export type GroupedPackages = {
    [suite: string]: PackageInfo[];
};

export type CleanupFN = (...args: any[]) => (Promise<void>|void);
export type RunSuiteResult = {
    errors: string[];
    cleanup: CleanupFN;
}<|MERGE_RESOLUTION|>--- conflicted
+++ resolved
@@ -22,10 +22,7 @@
     nodeVersion: string;
     jestArgs?: string[];
     ignoreMount: boolean;
-<<<<<<< HEAD
-=======
     testPlatform: string;
->>>>>>> 547a60a3
 };
 
 export type GroupedPackages = {
