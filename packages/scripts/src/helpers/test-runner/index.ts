import {
    debugLogger, chunk, TSError,
    isCI, pMap
} from '@terascope/utils';
import {
    writePkgHeader, writeHeader, getRootDir,
    getRootInfo, getAvailableTestSuites, getDevDockerImage,
} from '../misc.js';
import { ensureServices, loadOrPullServiceImages } from './services.js';
import { PackageInfo } from '../interfaces.js';
import { TestOptions } from './interfaces.js';
import {
    runJest, dockerTag, isKindInstalled,
    isKubectlInstalled, loadThenDeleteImageFromCache,
    deleteDockerImageCache
} from '../scripts.js';
import { Kind } from '../kind.js';
import {
    getArgs, filterBySuite, reportCoverage,
    logE2E, getEnv, groupBySuite
<<<<<<< HEAD
} from './utils.js';
import signale from '../signale.js';
import { getE2EDir, readPackageInfo, listPackages } from '../packages.js';
import { buildDevDockerImage } from '../publish/utils.js';
import { PublishOptions, PublishType } from '../publish/interfaces.js';
import { TestTracker } from './tracker.js';
import { MAX_PROJECTS_PER_BATCH, SKIP_DOCKER_BUILD_IN_E2E, TERASLICE_PORT } from '../config.js';
import { K8s } from '../k8s-env/k8s.js';
=======
} from './utils';
import signale from '../signale';
import {
    getE2EDir, readPackageInfo, listPackages
} from '../packages';
import { buildDevDockerImage } from '../publish/utils';
import { PublishOptions, PublishType } from '../publish/interfaces';
import { TestTracker } from './tracker';
import {
    MAX_PROJECTS_PER_BATCH, SKIP_DOCKER_BUILD_IN_E2E, TERASLICE_PORT,
    BASE_DOCKER_IMAGE, K8S_VERSION, NODE_VERSION
} from '../config';
import { K8s } from '../k8s-env/k8s';
>>>>>>> 623b4f6d

const logger = debugLogger('ts-scripts:cmd:test');

export async function runTests(pkgInfos: PackageInfo[], options: TestOptions): Promise<void> {
    const tracker = new TestTracker(options);
    const rootpkg = getRootInfo();
    let allpkgInfos: PackageInfo[] = pkgInfos;

    /// swap asset/package.json with top level package.json to support running asset tests
    /// TODO: This might be better to use jest.config within asset folder
    let runAssetTests = false;
    allpkgInfos.map((pkg) => {
        if (pkg.relativeDir === 'asset') {
            runAssetTests = true;
        }
        return;
    });
    if (rootpkg.terascope.asset && (listPackages() === allpkgInfos || runAssetTests)) {
        allpkgInfos = allpkgInfos.filter((pkg) => pkg.relativeDir !== 'asset');
        allpkgInfos = [...allpkgInfos, readPackageInfo(rootpkg.dir)];
    }

    logger.info('running tests with options', options);

    try {
        await _runTests(allpkgInfos, options, tracker);
    } catch (err) {
        tracker.addError(err);
    } finally {
        tracker.finish();
    }
}

async function _runTests(
    pkgInfos: PackageInfo[], options: TestOptions, tracker: TestTracker
): Promise<void> {
    if (options.suite?.includes('e2e')) {
        await runE2ETest(options, tracker);
        return;
    }

    const filtered = filterBySuite(pkgInfos, options);
    if (!filtered.length) {
        signale.warn('No tests found.');
        return;
    }

    const availableSuites = getAvailableTestSuites();
    const grouped = groupBySuite(filtered, availableSuites, options);

    for (const [suite, pkgs] of Object.entries(grouped)) {
        if (!pkgs.length || suite === 'e2e') continue;

        try {
            await runTestSuite(suite, pkgs, options, tracker);
            if (tracker.hasErrors()) {
                if (options.bail || isCI) {
                    break;
                }
            }
        } catch (err) {
            tracker.addError(err);
            break;
        }
    }
}

async function runTestSuite(
    suite: string,
    pkgInfos: PackageInfo[],
    options: TestOptions,
    tracker: TestTracker,
): Promise<void> {
    if (suite === 'e2e') return;

    if (isCI) {
        // load the services from cache in CI
        await loadOrPullServiceImages(suite);
    }

    const CHUNK_SIZE = options.debug ? 1 : MAX_PROJECTS_PER_BATCH;

    if (options.watch && pkgInfos.length > MAX_PROJECTS_PER_BATCH) {
        throw new Error(
            `Running more than ${MAX_PROJECTS_PER_BATCH} packages will cause memory leaks`
        );
    }

    tracker.expected += pkgInfos.length;
    const chunked = chunk(pkgInfos, CHUNK_SIZE);

    // don't log unless this useful information (more than one package)
    if (chunked.length > 1 && chunked[0].length > 1) {
        writeHeader(`Running test suite "${suite}"`, false);
    }

    const cleanupKeys: string[] = [`${suite}:services`];

    tracker.addCleanup(
        `${suite}:services`,
        await ensureServices(options.forceSuite || suite, options)
    );

    const timeLabel = `test suite "${suite}"`;
    signale.time(timeLabel);

    const env = printAndGetEnv(suite, options);

    let chunkIndex = -1;
    for (const pkgs of chunked) {
        chunkIndex++;

        if (!pkgs.length) continue;
        if (pkgs.length === 1) {
            writePkgHeader('Running test', pkgs, false);
        } else {
            writeHeader(`Running batch of ${pkgs.length} tests`, false);
        }

        const args = getArgs(options);

        args.projects = pkgs.map(
            (pkgInfo) => {
                if (pkgInfo.relativeDir.length) {
                    return pkgInfo.relativeDir;
                }
                return '.';
            }
        );

        tracker.started += pkgs.length;
        try {
            await runJest(getRootDir(), args, env, options.jestArgs, options.debug);
            tracker.ended += pkgs.length;
        } catch (err) {
            tracker.ended += pkgs.length;
            tracker.addError(err.message);

            const cleanupKey = `${suite}:teardown:${pkgs.map((pkg) => pkg.folderName).join(',')}`;
            cleanupKeys.push(cleanupKey);

            if (options.bail || isCI) {
                signale.error('Bailing out of tests due to error');
                break;
            }
        } finally {
            if (options.reportCoverage) {
                await reportCoverage(suite, chunkIndex);
            }
        }
    }

    if (!options.keepOpen) {
        await pMap(cleanupKeys, (key) => tracker.runCleanupByKey(key));
    }

    signale.timeEnd(timeLabel);
}

async function runE2ETest(
    options: TestOptions, tracker: TestTracker
): Promise<void> {
    tracker.expected++;

    const suite = 'e2e';
    let startedTest = false;
    let kind;

    const e2eDir = getE2EDir();
    if (!e2eDir) {
        throw new Error('Missing e2e test directory');
    }

    if (options.testPlatform === 'kubernetes' || options.testPlatform === 'kubernetesV2') {
        try {
            const kindInstalled = await isKindInstalled();
            if (!kindInstalled && !isCI) {
                signale.error('Please install Kind before running k8s tests. https://kind.sigs.k8s.io/docs/user/quick-start');
                process.exit(1);
            }

            const kubectlInstalled = await isKubectlInstalled();
            if (!kubectlInstalled && !isCI) {
                signale.error('Please install kubectl before running k8s tests. https://kubernetes.io/docs/tasks/tools/');
                process.exit(1);
            }

            kind = new Kind(K8S_VERSION, options.kindClusterName);
            try {
                if (isCI) {
                    await loadThenDeleteImageFromCache('kindest/node:v1.30.0');
                }
                await kind.createCluster();
            } catch (err) {
                signale.error(err);
                await kind.destroyCluster();
                process.exit(1);
            }
            const k8s = new K8s(TERASLICE_PORT, options.kindClusterName);
            await k8s.createNamespace('services-ns.yaml', 'services');
        } catch (err) {
            tracker.addError(err);
        }
    }

    const rootInfo = getRootInfo();
    const e2eImage = `${rootInfo.name}:e2e-nodev${NODE_VERSION}`;

    if (isCI) {
        // load service if in native. In k8s services will be loaded directly to kind
        if (options.testPlatform === 'native') {
            await loadOrPullServiceImages(suite);
            await deleteDockerImageCache();
        }

        // load the base docker image
        await loadThenDeleteImageFromCache(`${BASE_DOCKER_IMAGE}:${NODE_VERSION}`);
    }

    try {
        if (SKIP_DOCKER_BUILD_IN_E2E) {
            const devImage = getDevDockerImage(NODE_VERSION);
            await dockerTag(devImage, e2eImage);
        } else {
            const publishOptions: PublishOptions = {
                dryRun: true,
                nodeSuffix: true,
                nodeVersion: NODE_VERSION,
                type: PublishType.Dev
            };
            const devImage = await buildDevDockerImage(publishOptions);
            await dockerTag(devImage, e2eImage);
        }
    } catch (err) {
        tracker.addError(err);
    }

    if (kind && (options.testPlatform === 'kubernetes' || options.testPlatform === 'kubernetesV2')) {
        try {
            await kind.loadTerasliceImage(e2eImage);
        } catch (err) {
            tracker.addError(err);
        }
    }

    try {
        tracker.addCleanup(
            'e2e:services',
            await ensureServices(suite, options)
        );
    } catch (err) {
        tracker.addError(err);
    }

    await deleteDockerImageCache();

    if (!tracker.hasErrors()) {
        const timeLabel = `test suite "${suite}"`;
        signale.time(timeLabel);
        startedTest = true;

        const env = printAndGetEnv(suite, options);

        tracker.started++;
        try {
            await runJest(
                e2eDir,
                getArgs(options),
                env,
                options.jestArgs,
                options.debug
            );
            tracker.ended++;
        } catch (err) {
            tracker.ended++;
            tracker.addError(err.message);
        }

        signale.timeEnd(timeLabel);
    }

    if (!startedTest) return;

    if (!options.keepOpen) {
        try {
            await logE2E(e2eDir, tracker.hasErrors());
        } catch (err) {
            signale.error(
                new TSError(err, {
                    reason: `Writing the "${suite}" logs failed`,
                })
            );
        }
    }

    if ((options.testPlatform === 'kubernetes' || options.testPlatform === 'kubernetesV2')
        && !options.keepOpen && kind) {
        await kind.destroyCluster();
    }
}

function printAndGetEnv(suite: string, options: TestOptions) {
    const env = getEnv(options, suite);
    if (options.debug || options.trace || isCI) {
        const envStr = Object
            .entries(env)
            .filter(([_, val]) => val != null && val !== '')
            .map(([key, val]) => `${key}: "${val}"`)
            .join(', ');

        signale.debug(`Setting ${suite} test suite env to ${envStr}`);
    }
    return env;
}<|MERGE_RESOLUTION|>--- conflicted
+++ resolved
@@ -18,30 +18,17 @@
 import {
     getArgs, filterBySuite, reportCoverage,
     logE2E, getEnv, groupBySuite
-<<<<<<< HEAD
 } from './utils.js';
 import signale from '../signale.js';
 import { getE2EDir, readPackageInfo, listPackages } from '../packages.js';
 import { buildDevDockerImage } from '../publish/utils.js';
 import { PublishOptions, PublishType } from '../publish/interfaces.js';
 import { TestTracker } from './tracker.js';
-import { MAX_PROJECTS_PER_BATCH, SKIP_DOCKER_BUILD_IN_E2E, TERASLICE_PORT } from '../config.js';
-import { K8s } from '../k8s-env/k8s.js';
-=======
-} from './utils';
-import signale from '../signale';
-import {
-    getE2EDir, readPackageInfo, listPackages
-} from '../packages';
-import { buildDevDockerImage } from '../publish/utils';
-import { PublishOptions, PublishType } from '../publish/interfaces';
-import { TestTracker } from './tracker';
 import {
     MAX_PROJECTS_PER_BATCH, SKIP_DOCKER_BUILD_IN_E2E, TERASLICE_PORT,
     BASE_DOCKER_IMAGE, K8S_VERSION, NODE_VERSION
-} from '../config';
-import { K8s } from '../k8s-env/k8s';
->>>>>>> 623b4f6d
+} from '../config.js';
+import { K8s } from '../k8s-env/k8s.js';
 
 const logger = debugLogger('ts-scripts:cmd:test');
 
