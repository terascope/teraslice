--- conflicted
+++ resolved
@@ -1,8 +1,7 @@
 import execa from 'execa';
 import {
-<<<<<<< HEAD
     dockerTag, isKindInstalled, isKubectlInstalled,
-    k8sStartService, k8sStopService,
+    k8sStartService, k8sStopService, getNodeVersionFromImage
 } from '../scripts.js';
 import { Kind } from '../kind.js';
 import { K8sEnvOptions } from './interfaces.js';
@@ -13,24 +12,6 @@
 import * as config from '../config.js';
 import { ensureServices } from '../test-runner/services.js';
 import { K8s } from './k8s.js';
-=======
-    dockerTag,
-    isKindInstalled,
-    isKubectlInstalled,
-    k8sStartService,
-    k8sStopService,
-    getNodeVersionFromImage
-} from '../scripts';
-import { Kind } from '../kind';
-import { K8sEnvOptions } from './interfaces';
-import signale from '../signale';
-import { getDevDockerImage, getRootInfo } from '../misc';
-import { buildDevDockerImage } from '../publish/utils';
-import { PublishOptions, PublishType } from '../publish/interfaces';
-import * as config from '../config';
-import { ensureServices } from '../test-runner/services';
-import { K8s } from './k8s';
->>>>>>> 623b4f6d
 
 const rootInfo = getRootInfo();
 const e2eImage = `${rootInfo.name}:e2e-nodev${config.NODE_VERSION}`;
