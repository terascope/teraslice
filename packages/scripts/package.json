--- conflicted
+++ resolved
@@ -1,11 +1,7 @@
 {
     "name": "@terascope/scripts",
     "displayName": "Scripts",
-<<<<<<< HEAD
     "version": "1.21.0",
-=======
-    "version": "1.20.5",
->>>>>>> 9e674cbf
     "description": "A collection of terascope monorepo scripts",
     "homepage": "https://github.com/terascope/teraslice/tree/master/packages/scripts#readme",
     "bugs": {
@@ -37,11 +33,7 @@
     },
     "dependencies": {
         "@kubernetes/client-node": "~1.3.0",
-<<<<<<< HEAD
         "@terascope/utils": "~1.10.0",
-=======
-        "@terascope/utils": "~1.9.4",
->>>>>>> 9e674cbf
         "execa": "~9.6.0",
         "fs-extra": "~11.3.1",
         "globby": "~14.1.0",
