--- conflicted
+++ resolved
@@ -1,11 +1,7 @@
 {
     "name": "@terascope/scripts",
     "displayName": "Scripts",
-<<<<<<< HEAD
     "version": "0.70.0",
-=======
-    "version": "0.69.0",
->>>>>>> af82efba
     "description": "A collection of terascope monorepo scripts",
     "homepage": "https://github.com/terascope/teraslice/tree/master/packages/scripts#readme",
     "bugs": {
