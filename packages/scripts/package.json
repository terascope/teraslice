--- conflicted
+++ resolved
@@ -1,11 +1,7 @@
 {
     "name": "@terascope/scripts",
     "displayName": "Scripts",
-<<<<<<< HEAD
     "version": "0.34.0-rc.1",
-=======
-    "version": "0.33.1",
->>>>>>> f2c53c4f
     "description": "A collection of terascope monorepo scripts",
     "homepage": "https://github.com/terascope/teraslice/tree/master/packages/scripts#readme",
     "bugs": {
@@ -36,11 +32,7 @@
     },
     "dependencies": {
         "@lerna/query-graph": "^4.0.0",
-<<<<<<< HEAD
-        "@terascope/utils": "^0.38.0-rc.1",
-=======
-        "@terascope/utils": "^0.38.1",
->>>>>>> f2c53c4f
+        "@terascope/utils": "^0.39.0-rc.0",
         "codecov": "^3.8.2",
         "execa": "^5.0.0",
         "fs-extra": "^9.1.0",
