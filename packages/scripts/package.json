--- conflicted
+++ resolved
@@ -1,11 +1,7 @@
 {
     "name": "@terascope/scripts",
     "displayName": "Scripts",
-<<<<<<< HEAD
-    "version": "0.34.0-rc.2",
-=======
     "version": "0.34.0",
->>>>>>> 334b6cd2
     "description": "A collection of terascope monorepo scripts",
     "homepage": "https://github.com/terascope/teraslice/tree/master/packages/scripts#readme",
     "bugs": {
@@ -36,11 +32,7 @@
     },
     "dependencies": {
         "@lerna/query-graph": "^4.0.0",
-<<<<<<< HEAD
-        "@terascope/utils": "^0.39.0-rc.0",
-=======
         "@terascope/utils": "^0.39.0",
->>>>>>> 334b6cd2
         "codecov": "^3.8.2",
         "execa": "^5.0.0",
         "fs-extra": "^9.1.0",
