--- conflicted
+++ resolved
@@ -1,11 +1,7 @@
 {
     "name": "@terascope/scripts",
     "displayName": "Scripts",
-<<<<<<< HEAD
-    "version": "0.44.0-rc.3",
-=======
     "version": "0.43.7",
->>>>>>> 96675bad
     "description": "A collection of terascope monorepo scripts",
     "homepage": "https://github.com/terascope/teraslice/tree/master/packages/scripts#readme",
     "bugs": {
@@ -35,12 +31,7 @@
         "typescript": "~4.4.3"
     },
     "dependencies": {
-<<<<<<< HEAD
-        "@terascope/utils": "^0.42.5",
-=======
-        "@lerna/query-graph": "^4.0.0",
         "@terascope/utils": "^0.42.6",
->>>>>>> 96675bad
         "codecov": "^3.8.3",
         "execa": "^5.1.0",
         "fs-extra": "^10.0.0",
