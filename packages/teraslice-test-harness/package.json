--- conflicted
+++ resolved
@@ -1,11 +1,7 @@
 {
     "name": "teraslice-test-harness",
     "displayName": "Teraslice Test Harness",
-<<<<<<< HEAD
-    "version": "2.0.0-dev.0",
-=======
     "version": "2.0.0-dev.3",
->>>>>>> ee60252a
     "description": "A helpful library for testing teraslice jobs, operations, and other components.",
     "homepage": "https://github.com/terascope/teraslice/tree/master/packages/teraslice-test-harness#readme",
     "bugs": {
@@ -36,11 +32,7 @@
     },
     "dependencies": {
         "@terascope/fetch-github-release": "~2.2.1",
-<<<<<<< HEAD
-        "@terascope/job-components": "~2.0.0-dev.0",
-=======
         "@terascope/job-components": "~2.0.0-dev.3",
->>>>>>> ee60252a
         "decompress": "~4.2.1",
         "fs-extra": "~11.3.1"
     },
