{
    "name": "teraslice-test-harness",
    "displayName": "Teraslice Test Harness",
    "version": "1.3.6",
    "description": "A helpful library for testing teraslice jobs, operations, and other components.",
    "homepage": "https://github.com/terascope/teraslice/tree/master/packages/teraslice-test-harness#readme",
    "bugs": {
        "url": "https://github.com/terascope/teraslice/issues"
    },
    "repository": {
        "type": "git",
        "url": "git+https://github.com/terascope/teraslice.git"
    },
    "license": "MIT",
    "author": "Terascope, LLC <info@terascope.io>",
    "type": "module",
    "main": "dist/src/index.js",
    "typings": "dist/src/index.d.ts",
    "directories": {
        "lib": "dist/src",
        "test": "test"
    },
    "files": [
        "dist/src/**/*"
    ],
    "scripts": {
        "build": "tsc --build",
        "build:watch": "yarn build --watch",
        "test": "node ../scripts/bin/ts-scripts test ../teraslice-test-harness --",
        "test:debug": "node ../scripts/bin/ts-scripts test --debug ../teraslice-test-harness --",
        "test:watch": "node ../scripts/bin/ts-scripts test --watch ../teraslice-test-harness --"
    },
    "dependencies": {
        "@terascope/fetch-github-release": "~2.2.1",
        "decompress": "~4.2.1",
        "fs-extra": "~11.3.1"
    },
    "devDependencies": {
<<<<<<< HEAD
        "@terascope/job-components": "~1.12.0"
    },
    "peerDependencies": {
        "@terascope/job-components": ">=1.12.0"
=======
        "@terascope/job-components": "~1.11.4"
    },
    "peerDependencies": {
        "@terascope/job-components": ">=1.11.4"
>>>>>>> 9e674cbf
    },
    "engines": {
        "node": ">=22.0.0",
        "yarn": ">=1.22.19"
    },
    "publishConfig": {
        "access": "public",
        "registry": "https://registry.npmjs.org/"
    },
    "srcMain": "src/index.ts",
    "terascope": {
        "enableTypedoc": true,
        "testSuite": "unit"
    }
}<|MERGE_RESOLUTION|>--- conflicted
+++ resolved
@@ -36,17 +36,10 @@
         "fs-extra": "~11.3.1"
     },
     "devDependencies": {
-<<<<<<< HEAD
         "@terascope/job-components": "~1.12.0"
     },
     "peerDependencies": {
         "@terascope/job-components": ">=1.12.0"
-=======
-        "@terascope/job-components": "~1.11.4"
-    },
-    "peerDependencies": {
-        "@terascope/job-components": ">=1.11.4"
->>>>>>> 9e674cbf
     },
     "engines": {
         "node": ">=22.0.0",
