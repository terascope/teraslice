{
    "name": "teraslice-test-harness",
    "displayName": "Teraslice Test Harness",
    "version": "0.28.1-rc.0",
    "description": "A helpful library for testing teraslice jobs, operations, and other components.",
    "homepage": "https://github.com/terascope/teraslice/tree/master/packages/teraslice-test-harness#readme",
    "bugs": {
        "url": "https://github.com/terascope/teraslice/issues"
    },
    "repository": {
        "type": "git",
        "url": "git+https://github.com/terascope/teraslice.git"
    },
    "license": "MIT",
    "author": "Terascope, LLC <info@terascope.io>",
    "main": "dist/src/index.js",
    "typings": "dist/src/index.d.ts",
    "directories": {
        "lib": "dist/src",
        "test": "test"
    },
    "files": [
        "dist/src/**/*"
    ],
    "scripts": {
        "build": "tsc --build",
        "build:watch": "yarn build --watch",
        "test": "ts-scripts test . --",
        "test:debug": "ts-scripts test --debug . --",
        "test:watch": "ts-scripts test --watch . --"
    },
    "dependencies": {
<<<<<<< HEAD
        "@terascope/fetch-github-release": "^0.7.7",
        "@terascope/teraslice-op-test-harness": "^1.24.1-rc.0",
=======
        "@terascope/fetch-github-release": "^0.7.9",
        "@terascope/teraslice-op-test-harness": "^1.24.0",
>>>>>>> 96675bad
        "decompress": "^4.2.1",
        "fs-extra": "^10.0.0"
    },
    "devDependencies": {
        "@terascope/job-components": "^0.54.6"
    },
    "peerDependencies": {
<<<<<<< HEAD
        "@terascope/job-components": ">=0.54.5"
=======
        "@terascope/job-components": "^0.54.6"
>>>>>>> 96675bad
    },
    "engines": {
        "node": "^12.20.0 || >=14.17.0",
        "yarn": ">=1.16.0"
    },
    "publishConfig": {
        "access": "public",
        "registry": "https://registry.npmjs.org/"
    },
    "srcMain": "src/index.ts",
    "terascope": {
        "enableTypedoc": true,
        "testSuite": "unit-a"
    }
}<|MERGE_RESOLUTION|>--- conflicted
+++ resolved
@@ -1,7 +1,7 @@
 {
     "name": "teraslice-test-harness",
     "displayName": "Teraslice Test Harness",
-    "version": "0.28.1-rc.0",
+    "version": "0.28.0",
     "description": "A helpful library for testing teraslice jobs, operations, and other components.",
     "homepage": "https://github.com/terascope/teraslice/tree/master/packages/teraslice-test-harness#readme",
     "bugs": {
@@ -30,13 +30,8 @@
         "test:watch": "ts-scripts test --watch . --"
     },
     "dependencies": {
-<<<<<<< HEAD
-        "@terascope/fetch-github-release": "^0.7.7",
-        "@terascope/teraslice-op-test-harness": "^1.24.1-rc.0",
-=======
         "@terascope/fetch-github-release": "^0.7.9",
-        "@terascope/teraslice-op-test-harness": "^1.24.0",
->>>>>>> 96675bad
+        "@terascope/teraslice-op-test-harness": "^1.24.1",
         "decompress": "^4.2.1",
         "fs-extra": "^10.0.0"
     },
@@ -44,11 +39,7 @@
         "@terascope/job-components": "^0.54.6"
     },
     "peerDependencies": {
-<<<<<<< HEAD
-        "@terascope/job-components": ">=0.54.5"
-=======
-        "@terascope/job-components": "^0.54.6"
->>>>>>> 96675bad
+        "@terascope/job-components": ">=0.54.6"
     },
     "engines": {
         "node": "^12.20.0 || >=14.17.0",
