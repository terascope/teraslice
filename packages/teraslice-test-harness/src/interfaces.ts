--- conflicted
+++ resolved
@@ -6,10 +6,7 @@
     SlicerConstructor,
     Slice,
     DataEntity,
-<<<<<<< HEAD
-=======
     ClusterManagerType
->>>>>>> 29231b84
 } from '@terascope/job-components';
 
 export type { Context } from '@terascope/job-components';
