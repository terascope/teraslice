{
    "name": "teraslice-client-js",
    "displayName": "Teraslice Client (JavaScript)",
<<<<<<< HEAD
    "version": "0.54.0",
=======
    "version": "0.54.1",
>>>>>>> 930a521e
    "description": "A Node.js client for teraslice jobs, assets, and cluster references.",
    "keywords": [
        "elasticsearch",
        "javascript",
        "nodejs",
        "teraslice"
    ],
    "homepage": "https://github.com/terascope/teraslice/tree/master/packages/teraslice-client-js#readme",
    "bugs": {
        "url": "https://github.com/terascope/teraslice/issues"
    },
    "repository": "git@github.com:terascope/teraslice.git",
    "license": "MIT",
    "author": "Terascope, LLC <info@terascope.io>",
    "sideEffects": false,
    "main": "dist/src/index.js",
    "typings": "dist/src/index.d.ts",
    "directories": {
        "lib": "dist/src",
        "test": "test"
    },
    "scripts": {
        "build": "tsc --build",
        "build:watch": "yarn build --watch",
        "test": "ts-scripts test . --",
        "test:debug": "ts-scripts test --debug . --",
        "test:watch": "ts-scripts test --watch . --"
    },
    "dependencies": {
<<<<<<< HEAD
        "@terascope/job-components": "^0.66.0",
=======
        "@terascope/job-components": "^0.66.1",
>>>>>>> 930a521e
        "auto-bind": "^4.0.0",
        "got": "^11.8.3"
    },
    "devDependencies": {
        "nock": "^13.5.1"
    },
    "engines": {
        "node": ">=14.17.0",
        "yarn": ">=1.16.0"
    },
    "publishConfig": {
        "access": "public",
        "registry": "https://registry.npmjs.org/"
    },
    "srcMain": "src/index.ts",
    "terascope": {
        "enableTypedoc": true,
        "testSuite": "unit"
    }
}<|MERGE_RESOLUTION|>--- conflicted
+++ resolved
@@ -1,11 +1,7 @@
 {
     "name": "teraslice-client-js",
     "displayName": "Teraslice Client (JavaScript)",
-<<<<<<< HEAD
-    "version": "0.54.0",
-=======
     "version": "0.54.1",
->>>>>>> 930a521e
     "description": "A Node.js client for teraslice jobs, assets, and cluster references.",
     "keywords": [
         "elasticsearch",
@@ -35,11 +31,7 @@
         "test:watch": "ts-scripts test --watch . --"
     },
     "dependencies": {
-<<<<<<< HEAD
-        "@terascope/job-components": "^0.66.0",
-=======
         "@terascope/job-components": "^0.66.1",
->>>>>>> 930a521e
         "auto-bind": "^4.0.0",
         "got": "^11.8.3"
     },
