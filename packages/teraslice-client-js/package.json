{
    "name": "teraslice-client-js",
    "displayName": "Teraslice Client (JavaScript)",
<<<<<<< HEAD
    "version": "2.0.0-dev.0",
=======
    "version": "2.0.0-dev.3",
>>>>>>> ee60252a
    "description": "A Node.js client for teraslice jobs, assets, and cluster references.",
    "keywords": [
        "elasticsearch",
        "javascript",
        "nodejs",
        "teraslice"
    ],
    "homepage": "https://github.com/terascope/teraslice/tree/master/packages/teraslice-client-js#readme",
    "bugs": {
        "url": "https://github.com/terascope/teraslice/issues"
    },
    "repository": "git@github.com:terascope/teraslice.git",
    "license": "MIT",
    "author": "Terascope, LLC <info@terascope.io>",
    "sideEffects": false,
    "type": "module",
    "main": "dist/src/index.js",
    "typings": "dist/src/index.d.ts",
    "directories": {
        "lib": "dist/src",
        "test": "test"
    },
    "scripts": {
        "build": "tsc --build",
        "build:watch": "yarn build --watch",
        "test": "node ../scripts/bin/ts-scripts test ../teraslice-client-js --",
        "test:debug": "node ../scripts/bin/ts-scripts test --debug ../teraslice-client-js --",
        "test:watch": "node ../scripts/bin/ts-scripts test --watch ../teraslice-client-js --"
    },
    "dependencies": {
<<<<<<< HEAD
        "@terascope/types": "~2.0.0-dev.0",
        "@terascope/utils": "~2.0.0-dev.0",
=======
        "@terascope/types": "~2.0.0-dev.3",
        "@terascope/utils": "~2.0.0-dev.3",
>>>>>>> ee60252a
        "auto-bind": "~5.0.1",
        "got": "~14.4.8"
    },
    "devDependencies": {
        "nock": "~13.5.6"
    },
    "engines": {
        "node": ">=22.0.0",
        "yarn": ">=1.22.19"
    },
    "publishConfig": {
        "access": "public",
        "registry": "https://registry.npmjs.org/"
    },
    "srcMain": "src/index.ts",
    "terascope": {
        "enableTypedoc": true,
        "testSuite": "unit"
    }
}<|MERGE_RESOLUTION|>--- conflicted
+++ resolved
@@ -1,11 +1,7 @@
 {
     "name": "teraslice-client-js",
     "displayName": "Teraslice Client (JavaScript)",
-<<<<<<< HEAD
-    "version": "2.0.0-dev.0",
-=======
     "version": "2.0.0-dev.3",
->>>>>>> ee60252a
     "description": "A Node.js client for teraslice jobs, assets, and cluster references.",
     "keywords": [
         "elasticsearch",
@@ -36,13 +32,8 @@
         "test:watch": "node ../scripts/bin/ts-scripts test --watch ../teraslice-client-js --"
     },
     "dependencies": {
-<<<<<<< HEAD
-        "@terascope/types": "~2.0.0-dev.0",
-        "@terascope/utils": "~2.0.0-dev.0",
-=======
         "@terascope/types": "~2.0.0-dev.3",
         "@terascope/utils": "~2.0.0-dev.3",
->>>>>>> ee60252a
         "auto-bind": "~5.0.1",
         "got": "~14.4.8"
     },
