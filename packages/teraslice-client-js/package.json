{
    "name": "teraslice-client-js",
    "displayName": "Teraslice Client (JavaScript)",
<<<<<<< HEAD
    "version": "1.4.2",
=======
    "version": "1.6.0",
>>>>>>> a2daaa42
    "description": "A Node.js client for teraslice jobs, assets, and cluster references.",
    "keywords": [
        "elasticsearch",
        "javascript",
        "nodejs",
        "teraslice"
    ],
    "homepage": "https://github.com/terascope/teraslice/tree/master/packages/teraslice-client-js#readme",
    "bugs": {
        "url": "https://github.com/terascope/teraslice/issues"
    },
    "repository": "git@github.com:terascope/teraslice.git",
    "license": "MIT",
    "author": "Terascope, LLC <info@terascope.io>",
    "sideEffects": false,
    "type": "module",
    "main": "dist/src/index.js",
    "typings": "dist/src/index.d.ts",
    "directories": {
        "lib": "dist/src",
        "test": "test"
    },
    "scripts": {
        "build": "tsc --build",
        "build:watch": "yarn build --watch",
        "test": "ts-scripts test . --",
        "test:debug": "ts-scripts test --debug . --",
        "test:watch": "ts-scripts test --watch . --"
    },
    "dependencies": {
<<<<<<< HEAD
        "@terascope/types": "~1.3.2",
        "@terascope/utils": "~1.4.2",
=======
        "@terascope/types": "~1.3.1",
        "@terascope/utils": "~1.6.0",
>>>>>>> a2daaa42
        "auto-bind": "~5.0.1",
        "got": "~13.0.0"
    },
    "devDependencies": {
        "nock": "~13.5.6"
    },
    "engines": {
        "node": ">=18.18.0",
        "yarn": ">=1.22.19"
    },
    "publishConfig": {
        "access": "public",
        "registry": "https://registry.npmjs.org/"
    },
    "srcMain": "src/index.ts",
    "terascope": {
        "enableTypedoc": true,
        "testSuite": "unit"
    }
}<|MERGE_RESOLUTION|>--- conflicted
+++ resolved
@@ -1,11 +1,7 @@
 {
     "name": "teraslice-client-js",
     "displayName": "Teraslice Client (JavaScript)",
-<<<<<<< HEAD
-    "version": "1.4.2",
-=======
     "version": "1.6.0",
->>>>>>> a2daaa42
     "description": "A Node.js client for teraslice jobs, assets, and cluster references.",
     "keywords": [
         "elasticsearch",
@@ -36,13 +32,8 @@
         "test:watch": "ts-scripts test --watch . --"
     },
     "dependencies": {
-<<<<<<< HEAD
         "@terascope/types": "~1.3.2",
-        "@terascope/utils": "~1.4.2",
-=======
-        "@terascope/types": "~1.3.1",
         "@terascope/utils": "~1.6.0",
->>>>>>> a2daaa42
         "auto-bind": "~5.0.1",
         "got": "~13.0.0"
     },
