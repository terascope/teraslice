{
    "name": "teraslice-client-js",
    "displayName": "Teraslice Client (JavaScript)",
    "version": "2.0.0-dev.6",
    "description": "A Node.js client for teraslice jobs, assets, and cluster references.",
    "keywords": [
        "elasticsearch",
        "javascript",
        "nodejs",
        "teraslice"
    ],
    "homepage": "https://github.com/terascope/teraslice/tree/master/packages/teraslice-client-js#readme",
    "bugs": {
        "url": "https://github.com/terascope/teraslice/issues"
    },
    "repository": "git@github.com:terascope/teraslice.git",
    "license": "MIT",
    "author": "Terascope, LLC <info@terascope.io>",
    "sideEffects": false,
    "type": "module",
    "main": "dist/src/index.js",
    "typings": "dist/src/index.d.ts",
    "directories": {
        "lib": "dist/src",
        "test": "test"
    },
    "scripts": {
        "build": "tsc --build",
        "build:watch": "yarn build --watch",
        "test": "node ../scripts/bin/ts-scripts test ../teraslice-client-js --",
        "test:debug": "node ../scripts/bin/ts-scripts test --debug ../teraslice-client-js --",
        "test:watch": "node ../scripts/bin/ts-scripts test --watch ../teraslice-client-js --"
    },
    "dependencies": {
<<<<<<< HEAD
        "@terascope/core-utils": "~2.0.0-dev.5",
        "@terascope/types": "~2.0.0-dev.5",
=======
        "@terascope/types": "~2.0.0-dev.6",
        "@terascope/utils": "~2.0.0-dev.6",
>>>>>>> f6b1e20a
        "auto-bind": "~5.0.1",
        "got": "~14.4.8"
    },
    "devDependencies": {
        "nock": "~13.5.6"
    },
    "engines": {
        "node": ">=22.0.0",
        "yarn": ">=1.22.19"
    },
    "publishConfig": {
        "access": "public",
        "registry": "https://registry.npmjs.org/"
    },
    "srcMain": "src/index.ts",
    "terascope": {
        "enableTypedoc": true,
        "testSuite": "unit"
    }
}<|MERGE_RESOLUTION|>--- conflicted
+++ resolved
@@ -32,13 +32,8 @@
         "test:watch": "node ../scripts/bin/ts-scripts test --watch ../teraslice-client-js --"
     },
     "dependencies": {
-<<<<<<< HEAD
-        "@terascope/core-utils": "~2.0.0-dev.5",
-        "@terascope/types": "~2.0.0-dev.5",
-=======
+        "@terascope/core-utils": "~2.0.0-dev.6",
         "@terascope/types": "~2.0.0-dev.6",
-        "@terascope/utils": "~2.0.0-dev.6",
->>>>>>> f6b1e20a
         "auto-bind": "~5.0.1",
         "got": "~14.4.8"
     },
