--- conflicted
+++ resolved
@@ -1,23 +1,19 @@
 import path from 'node:path';
 import { fileURLToPath } from 'node:url';
 import { TSError, parseError, Logger } from '@terascope/utils';
-<<<<<<< HEAD
 import type { Terafoundation } from '@terascope/types';
 
 const dirname = path.dirname(fileURLToPath(import.meta.url));
-=======
-import { Terafoundation } from '@terascope/types';
->>>>>>> 29231b84
 
 type ErrorResult = {
     filePath: string;
     message: string;
 }
 
-async function requireConnector(
+async function requireConnector<S>(
     filePath: string,
     errors: ErrorResult[]
-): Promise<Terafoundation.Connector | null> {
+): Promise<Terafoundation.Connector<S> | null> {
     let valid = true;
     let mod: any;
 
@@ -43,9 +39,6 @@
         valid = false;
     }
 
-<<<<<<< HEAD
-    if (mod && typeof mod.createClient !== 'function') {
-=======
     if (mod && mod.validate_config && typeof mod.validate_config !== 'function') {
         errors.push({
             filePath,
@@ -54,8 +47,7 @@
         valid = false;
     }
 
-    if (mod && typeof mod.create !== 'function') {
->>>>>>> 29231b84
+    if (mod && typeof mod.createClient !== 'function') {
         errors.push({
             filePath,
             message: `Connector ${filePath} missing required create function`
@@ -71,10 +63,10 @@
     return null;
 }
 
-async function guardedRequire(
+async function guardedRequire<S>(
     filePath: string,
     errors: ErrorResult[]
-): Promise<Terafoundation.Connector | null> {
+): Promise<Terafoundation.Connector<S> | null> {
     try {
         return requireConnector(filePath, errors);
     } catch (error) {
@@ -87,17 +79,17 @@
     }
 }
 
-export async function getConnectorModule(
+export async function getConnectorModule<S = Record<string, any>>(
     name: string,
     reason: string
-): Promise<Terafoundation.Connector | null> {
-    let mod;
+): Promise<Terafoundation.Connector<S> | null> {
+    let mod: Terafoundation.Connector<S> | null;
 
     // collect the errors
     const errors: ErrorResult[] = [];
 
     const localPath = `${path.join(dirname, 'connectors', name)}.js`;
-    mod = await guardedRequire(localPath, errors);
+    mod = await guardedRequire<S>(localPath, errors);
 
     // check if its a node module
     if (!mod) {
@@ -135,31 +127,19 @@
     return null;
 }
 
-<<<<<<< HEAD
-export async function getConnectorSchema(name: string): Promise<Record<string, any>> {
+export async function getConnectorSchemaAndValFn<S>(
+    name: string
+): Promise<Terafoundation.Initializers<S>> {
     const reason = `Could not retrieve schema code for: ${name}\n`;
 
-    const mod = await getConnectorModule(name, reason);
-=======
-export function getConnectorSchemaAndValFn<S>(
-    name: string
-): Terafoundation.Initializers<S> {
-    const reason = `Could not retrieve schema code for: ${name}\n`;
+    const mod = await getConnectorModule<S>(name, reason);
 
-    const mod = getConnectorModule(name, reason);
     if (!mod) {
         console.warn(`[WARNING] ${reason}`);
-        return { schema: {} };
-    }
-    return { schema: mod.config_schema(), validatorFn: mod.validate_config };
-}
->>>>>>> 29231b84
-
-    if (!mod) {
-        throw new TSError(`Could not find connector: ${name} to extract its schema`);
+        return { schema: {} as Terafoundation.Schema<S> };
     }
 
-    return mod.config_schema();
+    return { schema: mod.config_schema(), validatorFn: mod.validate_config };
 }
 
 export async function createClient(
