<<<<<<< HEAD
import { EventEmitter } from 'node:events';
import { isPlainObject, times } from '@terascope/utils';
import type { Terafoundation } from '@terascope/types';
import { createClient as createDBClient } from '../connector-utils.js';
import { createRootLogger } from './utils.js';
=======
import { EventEmitter } from 'events';
import * as ts from '@terascope/utils';
import { createConnection, createClient as createDBClient } from '../connector-utils';
import { createRootLogger } from './utils';
import * as i from '../interfaces';
import { PromMetrics } from './prom-metrics/prom-metrics-api';
>>>>>>> 29231b84

/*
 * This module controls the API endpoints that are exposed under context.apis.
 */
export default function registerApis(context: Terafoundation.Context): void {
    const foundationConfig = context.sysconfig.terafoundation;
    const events = new EventEmitter();
    context.logger = createRootLogger(context);

    // connection cache
    const connections = Object.create(null);

    const foundationApis: Terafoundation.FoundationAPIs = {
        async createClient(options) {
            const { type, endpoint = 'default', cached } = options;

            // If it's acceptable to use a cached connection just return instead
            // of creating a new one
            const key = `${type}:${endpoint}`;

            // Location in the configuration where we look for connectors.
            const { connectors } = foundationConfig;

            if (cached && Object.prototype.hasOwnProperty.call(connections, key)) {
                return connections[key];
            }

            if (Object.prototype.hasOwnProperty.call(connectors, type)) {
                context.logger.info(`creating connection for ${type}`);

                let moduleConfig = {};

                if (Object.prototype.hasOwnProperty.call(connectors[type], endpoint)) {
                    moduleConfig = Object.assign(
                        {},
                        foundationConfig.connectors[type][endpoint]
                    );
                    // If an endpoint was specified and doesn't exist we need to error.
                } else if (endpoint) {
                    throw new Error(`No ${type} endpoint configuration found for ${endpoint}`);
                }

                const connection = await createDBClient(
                    type,
                    moduleConfig,
                    context.logger,
                    options
                );

                if (cached) {
                    connections[key] = connection;
                }

                return connection;
            }

            throw new Error(`No connection configuration found for ${type}`);
        },
        // @ts-expect-error we are doing this for backwards compatibility,
        // though removing it from types will ensure proper code changes when updated
        // need to remove this in the future
        async createClientAsync(options) {
            return this.createClient(options);
        },
        makeLogger(...args: any[]) {
            // If there is already a logger defined we're just creating a
            // child logger using the same config.

            const childLogger = context.logger.child(isPlainObject(args[0])
                ? args[0]
                : args[2]);
            // add flush fn to the new logger
            childLogger.flush = context.logger.flush;

            return childLogger;
        },
        getSystemEvents() {
            return events;
        },
        startWorkers(num: number, envOptions: Record<string, string>) {
            const { cluster } = context;
            // default assignment is set to worker
            // service_context acts as a dictionary to know what env variables
            // are needed on restarts and crashes
            const env = {
                assignment: 'worker',
                service_context: JSON.stringify({ assignment: 'worker' })
            };

            if (envOptions) {
                Object.assign(env, envOptions);
                env.service_context = JSON.stringify(envOptions);
            }

            const workers: Terafoundation.FoundationWorker[] = [];
            if (cluster.isMaster) {
                context.logger.info(`Starting ${num} ${env.assignment}`);
                times(num, () => {
                    const worker = cluster.fork(env);

                    // for cluster master reference, when a worker dies, you
                    // don't have access to its env at master level
                    Object.assign(worker, env);

                    workers.push(worker);
                });
            }

            return workers;
        },
        promMetrics: new PromMetrics(context.name, context.logger)
    };
    function _registerFoundationAPIs() {
        registerAPI('foundation', foundationApis);
    }

    /*
     * Used by modules to register API endpoints that can be used elsewhere
     * in the system.
     * @param {string} name - The module name being registered
     * @param {string} api - Object containing the functions being exposed as the API
     */
    function registerAPI(name: string, api: any) {
        if (Object.prototype.hasOwnProperty.call(context.apis, name)) {
            throw new Error(`Registration of API endpoints for module ${name} can only occur once`);
        } else {
            context.apis[name] = api;
        }
    }

    // This exposes the registerAPI function to the rest of the system.
    context.apis = {
        registerAPI
    } as any;

    _registerFoundationAPIs();
<<<<<<< HEAD
=======
    _registerLegacyAPIs();

    /*
     * Setup proxy for 'foundation.promMetrics' here to have access to 'PromMetrics' functions.
     * This proxy allows the interception of the 'promMetrics' function calls in the case that
     * 'PromMetrics' has not been initialized.
    */
    const promMetricsProxy = new Proxy(context.apis.foundation.promMetrics, {
        get(promMetrics, funcName) {
            const apiExists = promMetrics.verifyAPI();
            if (apiExists) {
                if (funcName === 'init') {
                    throw new Error('Prom metrics API cannot be initialized more than once.');
                }
                return promMetrics[funcName];
            } if (funcName === 'init') {
                return promMetrics[funcName];
            } if (funcName === 'hasMetric' || funcName === 'deleteMetric') {
                return () => false;
            } if (
                funcName === 'set' || funcName === 'addGauge'
                || funcName === 'addCounter' || funcName === 'addHistogram'
                || funcName === 'addSummary' || funcName === 'inc'
                || funcName === 'dec' || funcName === 'observe'
                || funcName === 'getDefaultLabels' || funcName === 'shutdown'
            ) {
                return () => {
                    /// return empty function
                };
            }
            return promMetrics[funcName];
        }
    });
    /// Set the global promMetrics to the promMetricsProxy to override functions everywhere
    context.apis.foundation.promMetrics = promMetricsProxy;
>>>>>>> 29231b84
}<|MERGE_RESOLUTION|>--- conflicted
+++ resolved
@@ -1,17 +1,9 @@
-<<<<<<< HEAD
 import { EventEmitter } from 'node:events';
 import { isPlainObject, times } from '@terascope/utils';
 import type { Terafoundation } from '@terascope/types';
 import { createClient as createDBClient } from '../connector-utils.js';
 import { createRootLogger } from './utils.js';
-=======
-import { EventEmitter } from 'events';
-import * as ts from '@terascope/utils';
-import { createConnection, createClient as createDBClient } from '../connector-utils';
-import { createRootLogger } from './utils';
-import * as i from '../interfaces';
 import { PromMetrics } from './prom-metrics/prom-metrics-api';
->>>>>>> 29231b84
 
 /*
  * This module controls the API endpoints that are exposed under context.apis.
@@ -148,9 +140,6 @@
     } as any;
 
     _registerFoundationAPIs();
-<<<<<<< HEAD
-=======
-    _registerLegacyAPIs();
 
     /*
      * Setup proxy for 'foundation.promMetrics' here to have access to 'PromMetrics' functions.
@@ -185,5 +174,4 @@
     });
     /// Set the global promMetrics to the promMetricsProxy to override functions everywhere
     context.apis.foundation.promMetrics = promMetricsProxy;
->>>>>>> 29231b84
 }