--- conflicted
+++ resolved
@@ -140,42 +140,4 @@
     } as any;
 
     _registerFoundationAPIs();
-<<<<<<< HEAD
-
-    /*
-     * Setup proxy for 'foundation.promMetrics' here to have access to 'PromMetrics' functions.
-     * This proxy allows the interception of the 'promMetrics' function calls in the case that
-     * 'PromMetrics' has not been initialized.
-    */
-    const promMetricsProxy = new Proxy(context.apis.foundation.promMetrics, {
-        get(promMetrics, funcName) {
-            const apiExists = promMetrics.verifyAPI();
-            if (apiExists) {
-                if (funcName === 'init') {
-                    throw new Error('Prom metrics API cannot be initialized more than once.');
-                }
-                return promMetrics[funcName];
-            } if (funcName === 'init') {
-                return promMetrics[funcName];
-            } if (funcName === 'hasMetric' || funcName === 'deleteMetric') {
-                return () => false;
-            } if (
-                funcName === 'set' || funcName === 'addGauge'
-                || funcName === 'addCounter' || funcName === 'addHistogram'
-                || funcName === 'addSummary' || funcName === 'inc'
-                || funcName === 'dec' || funcName === 'observe'
-                || funcName === 'getDefaultLabels' || funcName === 'shutdown'
-            ) {
-                return () => {
-                    /// return empty function
-                };
-            }
-            return promMetrics[funcName];
-        }
-    });
-    /// Set the global promMetrics to the promMetricsProxy to override functions everywhere
-    context.apis.foundation.promMetrics = promMetricsProxy;
-=======
-    _registerLegacyAPIs();
->>>>>>> 5177dfac
 }