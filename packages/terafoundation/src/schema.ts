--- conflicted
+++ resolved
@@ -3,11 +3,7 @@
 import { SysConfig } from 'packages/types/dist/src/terafoundation';
 
 const workerCount = cpus().length;
-<<<<<<< HEAD
-const defaultAssetStorageConnectionType = 'elasticsearch-next';
-=======
 const DEFAULT_ASSET_STORAGE_CONNECTION_TYPE = 'elasticsearch-next';
->>>>>>> c6a7486f
 
 export function foundationSchema(sysconfig: SysConfig<any>): convict.Schema<any> {
     const schema: convict.Schema<any> = {
@@ -77,11 +73,7 @@
         },
         asset_storage_connection_type: {
             doc: 'Name of the connection type used to store assets',
-<<<<<<< HEAD
-            default: defaultAssetStorageConnectionType,
-=======
             default: DEFAULT_ASSET_STORAGE_CONNECTION_TYPE,
->>>>>>> c6a7486f
             format(connectionTypeName: any): void {
                 const validConnectionTypes = ['elasticsearch-next', 'elasticsearch', 's3'];
                 const connectionTypesPresent = Object.keys(sysconfig.terafoundation.connectors);
@@ -101,11 +93,7 @@
                 if (sysconfig.terafoundation.asset_storage_connection_type) {
                     connectionType = sysconfig.terafoundation.asset_storage_connection_type;
                 } else {
-<<<<<<< HEAD
-                    connectionType = defaultAssetStorageConnectionType;
-=======
                     connectionType = DEFAULT_ASSET_STORAGE_CONNECTION_TYPE;
->>>>>>> c6a7486f
                 }
 
                 const connectionsPresent = Object.keys(sysconfig.terafoundation.connectors[`${connectionType}`]);
@@ -122,11 +110,7 @@
                 if (sysconfig.terafoundation.asset_storage_connection_type) {
                     connectionType = sysconfig.terafoundation.asset_storage_connection_type;
                 } else {
-<<<<<<< HEAD
-                    connectionType = defaultAssetStorageConnectionType;
-=======
                     connectionType = DEFAULT_ASSET_STORAGE_CONNECTION_TYPE;
->>>>>>> c6a7486f
                 }
                 if (typeof bucketName !== 'string') {
                     throw new Error('asset_storage_bucket must be a string');
