import { Logger } from '@terascope/utils';
<<<<<<< HEAD
import { createS3Client } from '@terascope/file-asset-apis';
import type { Terafoundation } from '@terascope/types';

const connector: Terafoundation.Connector = {
    async createClient(customConfig: Record<string, any>, logger: Logger) {
=======
import { createS3Client, S3ClientConfig } from '@terascope/file-asset-apis';
import { Terafoundation } from '@terascope/types';

export default {
    create() {
        throw new Error('s3 does not support the deprecated "create" method, please use file-assets >= v2.4.0');
    },
    async createClient(customConfig: S3ClientConfig, logger: Logger) {
>>>>>>> 29231b84
        const client = await createS3Client(customConfig, logger);
        return { client, logger };
    },
    config_schema(): Record<string, any> {
        return {
            endpoint: {
                doc: 'Target S3 endpoint',
                default: '127.0.0.1:80'
            },
            accessKeyId: {
                doc: '',
                default: null,
                format: String
            },
            secretAccessKey: {
                doc: '',
                default: null,
                format: String
            },
            region: {
                doc: '',
                default: 'us-east-1',
                format: String
            },
            maxRetries: {
                doc: '',
                default: 3,
                format: Number
            },
            sslEnabled: {
                doc: '',
                default: true,
                format: Boolean
            },
            certLocation: {
                doc: 'DEPRECATED - use caCertificate. Location of ssl cert.',
                default: '',
                format: String
            },
            caCertificate: {
                doc: 'A string containing a single or multiple ca certificates',
                default: '',
                format: String
            },
            forcePathStyle: {
                doc: '',
                default: false,
                format: Boolean
            },
            bucketEndpoint: {
                doc: '',
                default: false,
                format: Boolean
            }
        };
    },
    validate_config<S>(
        subconfig: S3ClientConfig,
        _sysconfig: Terafoundation.SysConfig<S>
    ): void {
        const caCertExists: boolean = (subconfig.caCertificate?.length !== 0);
        const certLocationExists: boolean = (subconfig.certLocation?.length !== 0);
        if (caCertExists && certLocationExists) {
            throw new Error('"caCertificate" and "certLocation" contradict.\n'
            + '  Use only one or the other.');
        } else if (
            (caCertExists && !subconfig.sslEnabled)
            || (certLocationExists && !subconfig.sslEnabled)
        ) {
            throw new Error('A certificate is provided but sslEnabled is set to "false".\n'
                + '  Set sslEnabled to "true" or don\'t provide a certificate.');
        }
    }
};

export default connector;<|MERGE_RESOLUTION|>--- conflicted
+++ resolved
@@ -1,20 +1,9 @@
 import { Logger } from '@terascope/utils';
-<<<<<<< HEAD
-import { createS3Client } from '@terascope/file-asset-apis';
+import { createS3Client, S3ClientConfig } from '@terascope/file-asset-apis';
 import type { Terafoundation } from '@terascope/types';
 
 const connector: Terafoundation.Connector = {
-    async createClient(customConfig: Record<string, any>, logger: Logger) {
-=======
-import { createS3Client, S3ClientConfig } from '@terascope/file-asset-apis';
-import { Terafoundation } from '@terascope/types';
-
-export default {
-    create() {
-        throw new Error('s3 does not support the deprecated "create" method, please use file-assets >= v2.4.0');
-    },
     async createClient(customConfig: S3ClientConfig, logger: Logger) {
->>>>>>> 29231b84
         const client = await createS3Client(customConfig, logger);
         return { client, logger };
     },
@@ -72,17 +61,17 @@
         };
     },
     validate_config<S>(
-        subconfig: S3ClientConfig,
+        config: S3ClientConfig,
         _sysconfig: Terafoundation.SysConfig<S>
     ): void {
-        const caCertExists: boolean = (subconfig.caCertificate?.length !== 0);
-        const certLocationExists: boolean = (subconfig.certLocation?.length !== 0);
+        const caCertExists: boolean = (config.caCertificate?.length !== 0);
+        const certLocationExists: boolean = (config.certLocation?.length !== 0);
         if (caCertExists && certLocationExists) {
             throw new Error('"caCertificate" and "certLocation" contradict.\n'
             + '  Use only one or the other.');
         } else if (
-            (caCertExists && !subconfig.sslEnabled)
-            || (certLocationExists && !subconfig.sslEnabled)
+            (caCertExists && !config.sslEnabled)
+            || (certLocationExists && !config.sslEnabled)
         ) {
             throw new Error('A certificate is provided but sslEnabled is set to "false".\n'
                 + '  Set sslEnabled to "true" or don\'t provide a certificate.');
