{
    "name": "terafoundation",
    "displayName": "Terafoundation",
<<<<<<< HEAD
    "version": "0.59.0",
=======
    "version": "0.58.2",
>>>>>>> b9733c49
    "description": "A Clustering and Foundation tool for Terascope Tools",
    "homepage": "https://github.com/terascope/teraslice/tree/master/packages/terafoundation#readme",
    "bugs": {
        "url": "https://github.com/terascope/teraslice/issues"
    },
    "repository": "git@github.com:terascope/teraslice.git",
    "license": "Apache-2.0",
    "author": "Terascope, LLC <info@terascope.io>",
    "main": "dist/src/index.js",
    "typings": "dist/src/index.d.ts",
    "directories": {
        "lib": "dist/src",
        "test": "test"
    },
    "files": [
        "dist/src/**/*"
    ],
    "scripts": {
        "build": "tsc --build",
        "build:watch": "yarn build --watch",
        "test": "ts-scripts test . --",
        "test:debug": "ts-scripts test --debug . --",
        "test:watch": "ts-scripts test --watch . --"
    },
    "dependencies": {
        "@terascope/file-asset-apis": "^0.12.1",
        "@terascope/utils": "^0.57.0",
        "aws-sdk": "^2.1401.0",
        "bluebird": "^3.7.2",
        "bunyan": "^1.8.15",
        "convict": "^6.2.4",
        "convict-format-with-moment": "^6.2.0",
        "convict-format-with-validator": "^6.2.0",
<<<<<<< HEAD
        "elasticsearch-store": "^0.81.0",
=======
        "elasticsearch": "^15.4.1",
        "elasticsearch-store": "^0.80.0",
>>>>>>> b9733c49
        "js-yaml": "^4.1.0",
        "nanoid": "^3.3.4",
        "node-webhdfs": "^1.0.2",
        "yargs": "^17.7.2"
    },
    "devDependencies": {
        "@types/bunyan": "^1.8.11",
        "@types/elasticsearch": "^5.0.43",
        "@types/js-yaml": "^4.0.9",
        "@types/mongoose": "^5.10.3",
        "@types/redis": "^4.0.11"
    },
    "engines": {
        "node": ">=14.17.0",
        "yarn": ">=1.16.0"
    },
    "publishConfig": {
        "access": "public",
        "registry": "https://registry.npmjs.org/"
    },
    "terascope": {
        "enableTypedoc": true,
        "testSuite": "unit"
    }
}<|MERGE_RESOLUTION|>--- conflicted
+++ resolved
@@ -1,11 +1,7 @@
 {
     "name": "terafoundation",
     "displayName": "Terafoundation",
-<<<<<<< HEAD
     "version": "0.59.0",
-=======
-    "version": "0.58.2",
->>>>>>> b9733c49
     "description": "A Clustering and Foundation tool for Terascope Tools",
     "homepage": "https://github.com/terascope/teraslice/tree/master/packages/terafoundation#readme",
     "bugs": {
@@ -39,12 +35,7 @@
         "convict": "^6.2.4",
         "convict-format-with-moment": "^6.2.0",
         "convict-format-with-validator": "^6.2.0",
-<<<<<<< HEAD
         "elasticsearch-store": "^0.81.0",
-=======
-        "elasticsearch": "^15.4.1",
-        "elasticsearch-store": "^0.80.0",
->>>>>>> b9733c49
         "js-yaml": "^4.1.0",
         "nanoid": "^3.3.4",
         "node-webhdfs": "^1.0.2",
