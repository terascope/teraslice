--- conflicted
+++ resolved
@@ -1,11 +1,7 @@
 {
     "name": "terafoundation",
     "displayName": "Terafoundation",
-<<<<<<< HEAD
-    "version": "0.54.0",
-=======
     "version": "0.54.1",
->>>>>>> 930a521e
     "description": "A Clustering and Foundation tool for Terascope Tools",
     "homepage": "https://github.com/terascope/teraslice/tree/master/packages/terafoundation#readme",
     "bugs": {
@@ -32,11 +28,7 @@
     },
     "dependencies": {
         "@terascope/file-asset-apis": "^0.10.1",
-<<<<<<< HEAD
-        "@terascope/utils": "^0.53.0",
-=======
         "@terascope/utils": "^0.53.1",
->>>>>>> 930a521e
         "aws-sdk": "^2.1401.0",
         "bluebird": "^3.7.2",
         "bunyan": "^1.8.15",
@@ -44,11 +36,7 @@
         "convict-format-with-moment": "^6.2.0",
         "convict-format-with-validator": "^6.2.0",
         "elasticsearch": "^15.4.1",
-<<<<<<< HEAD
-        "elasticsearch-store": "^0.76.0",
-=======
         "elasticsearch-store": "^0.76.1",
->>>>>>> 930a521e
         "js-yaml": "^4.1.0",
         "mongoose": "~6.6.5",
         "nanoid": "^3.3.4",
