{
    "name": "terafoundation",
    "displayName": "Terafoundation",
<<<<<<< HEAD
    "version": "0.40.0",
=======
    "version": "0.40.1",
>>>>>>> 41f3b296
    "description": "A Clustering and Foundation tool for Terascope Tools",
    "homepage": "https://github.com/terascope/teraslice/tree/master/packages/terafoundation#readme",
    "bugs": {
        "url": "https://github.com/terascope/teraslice/issues"
    },
    "repository": "git@github.com:terascope/teraslice.git",
    "license": "Apache-2.0",
    "author": "Terascope, LLC <info@terascope.io>",
    "main": "dist/src/index.js",
    "typings": "dist/src/index.d.ts",
    "directories": {
        "lib": "dist/src",
        "test": "test"
    },
    "files": [
        "dist/src/**/*"
    ],
    "scripts": {
        "build": "tsc --build",
        "build:watch": "yarn build --watch",
        "test": "ts-scripts test . --",
        "test:debug": "ts-scripts test --debug . --",
        "test:watch": "ts-scripts test --watch . --"
    },
    "dependencies": {
        "@terascope/utils": "^0.45.0",
<<<<<<< HEAD
        "aws-sdk": "^2.1110.0",
=======
        "aws-sdk": "^2.1229.0",
>>>>>>> 41f3b296
        "bluebird": "^3.7.2",
        "bunyan": "^1.8.15",
        "convict": "^6.2.3",
        "convict-format-with-moment": "^6.2.0",
        "convict-format-with-validator": "^6.2.0",
        "elasticsearch": "^15.4.1",
<<<<<<< HEAD
        "elasticsearch-store": "^0.63.0",
=======
        "elasticsearch-store": "^0.63.1",
>>>>>>> 41f3b296
        "js-yaml": "^4.1.0",
        "mongoose": "~6.6.5",
        "nanoid": "^3.3.4",
        "node-statsd": "0.1.1",
        "node-webhdfs": "^1.0.2",
        "redis": "^4.3.1",
        "yargs": "^17.6.0"
    },
    "devDependencies": {
        "@types/bunyan": "^1.8.6",
        "@types/elasticsearch": "^5.0.40",
        "@types/js-yaml": "^4.0.5",
        "@types/mongoose": "^5.10.3",
        "@types/redis": "^4.0.11"
    },
    "engines": {
        "node": ">=14.17.0",
        "yarn": ">=1.16.0"
    },
    "publishConfig": {
        "access": "public",
        "registry": "https://registry.npmjs.org/"
    },
    "terascope": {
        "enableTypedoc": true,
        "testSuite": "unit-b"
    }
}<|MERGE_RESOLUTION|>--- conflicted
+++ resolved
@@ -1,11 +1,7 @@
 {
     "name": "terafoundation",
     "displayName": "Terafoundation",
-<<<<<<< HEAD
-    "version": "0.40.0",
-=======
     "version": "0.40.1",
->>>>>>> 41f3b296
     "description": "A Clustering and Foundation tool for Terascope Tools",
     "homepage": "https://github.com/terascope/teraslice/tree/master/packages/terafoundation#readme",
     "bugs": {
@@ -32,22 +28,14 @@
     },
     "dependencies": {
         "@terascope/utils": "^0.45.0",
-<<<<<<< HEAD
-        "aws-sdk": "^2.1110.0",
-=======
         "aws-sdk": "^2.1229.0",
->>>>>>> 41f3b296
         "bluebird": "^3.7.2",
         "bunyan": "^1.8.15",
         "convict": "^6.2.3",
         "convict-format-with-moment": "^6.2.0",
         "convict-format-with-validator": "^6.2.0",
         "elasticsearch": "^15.4.1",
-<<<<<<< HEAD
-        "elasticsearch-store": "^0.63.0",
-=======
         "elasticsearch-store": "^0.63.1",
->>>>>>> 41f3b296
         "js-yaml": "^4.1.0",
         "mongoose": "~6.6.5",
         "nanoid": "^3.3.4",
