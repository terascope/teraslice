--- conflicted
+++ resolved
@@ -27,13 +27,8 @@
         "test:watch": "ts-scripts test --watch . --"
     },
     "dependencies": {
-<<<<<<< HEAD
-        "@terascope/utils": "^0.45.3",
+        "@terascope/utils": "^0.45.4",
         "aws-sdk": "^2.1324.0",
-=======
-        "@terascope/utils": "^0.45.4",
-        "aws-sdk": "^2.1229.0",
->>>>>>> 2ceee679
         "bluebird": "^3.7.2",
         "bunyan": "^1.8.15",
         "convict": "^6.2.4",
