--- conflicted
+++ resolved
@@ -1,11 +1,7 @@
 {
     "name": "terafoundation",
     "displayName": "Terafoundation",
-<<<<<<< HEAD
-    "version": "0.58.3",
-=======
-    "version": "0.59.0",
->>>>>>> aff8500a
+    "version": "0.59.1",
     "description": "A Clustering and Foundation tool for Terascope Tools",
     "homepage": "https://github.com/terascope/teraslice/tree/master/packages/terafoundation#readme",
     "bugs": {
@@ -40,12 +36,8 @@
         "convict": "^6.2.4",
         "convict-format-with-moment": "^6.2.0",
         "convict-format-with-validator": "^6.2.0",
-<<<<<<< HEAD
         "elasticsearch": "^15.4.1",
-        "elasticsearch-store": "^0.80.1",
-=======
-        "elasticsearch-store": "^0.81.0",
->>>>>>> aff8500a
+        "elasticsearch-store": "^0.81.1",
         "js-yaml": "^4.1.0",
         "nanoid": "^3.3.4",
         "node-webhdfs": "^1.0.2",
