--- conflicted
+++ resolved
@@ -1,11 +1,7 @@
 {
     "name": "@terascope/elasticsearch-api",
     "displayName": "Elasticsearch API",
-<<<<<<< HEAD
     "version": "2.20.0-rc.1",
-=======
-    "version": "2.19.1",
->>>>>>> f2c53c4f
     "description": "Elasticsearch client api used across multiple services, handles retries and exponential backoff",
     "homepage": "https://github.com/terascope/teraslice/tree/master/packages/elasticsearch-api#readme",
     "bugs": {
@@ -22,11 +18,7 @@
         "test:watch": "ts-scripts test --watch . --"
     },
     "dependencies": {
-<<<<<<< HEAD
-        "@terascope/utils": "^0.38.0-rc.1",
-=======
-        "@terascope/utils": "^0.38.1",
->>>>>>> f2c53c4f
+        "@terascope/utils": "^0.39.0-rc.0",
         "bluebird": "^3.7.2",
         "lodash": "^4.17.21"
     },
