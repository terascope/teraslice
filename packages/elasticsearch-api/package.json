--- conflicted
+++ resolved
@@ -1,11 +1,7 @@
 {
     "name": "@terascope/elasticsearch-api",
     "displayName": "Elasticsearch API",
-<<<<<<< HEAD
-    "version": "4.4.2",
-=======
     "version": "4.6.0",
->>>>>>> a2daaa42
     "description": "Elasticsearch client api used across multiple services, handles retries and exponential backoff",
     "homepage": "https://github.com/terascope/teraslice/tree/master/packages/elasticsearch-api#readme",
     "bugs": {
@@ -28,13 +24,8 @@
         "test:watch": "TEST_RESTRAINED_ELASTICSEARCH='true' ts-scripts test --watch . --"
     },
     "dependencies": {
-<<<<<<< HEAD
         "@terascope/types": "~1.3.2",
-        "@terascope/utils": "~1.4.2",
-=======
-        "@terascope/types": "~1.3.1",
         "@terascope/utils": "~1.6.0",
->>>>>>> a2daaa42
         "bluebird": "~3.7.2",
         "setimmediate": "~1.0.5"
     },
@@ -42,11 +33,7 @@
         "@opensearch-project/opensearch": "~1.2.0",
         "@types/elasticsearch": "~5.0.43",
         "elasticsearch": "~15.4.1",
-<<<<<<< HEAD
-        "elasticsearch-store": "~1.4.3",
-=======
         "elasticsearch-store": "~1.6.0",
->>>>>>> a2daaa42
         "elasticsearch6": "npm:@elastic/elasticsearch@~6.8.0",
         "elasticsearch7": "npm:@elastic/elasticsearch@~7.17.0",
         "elasticsearch8": "npm:@elastic/elasticsearch@~8.15.0"
