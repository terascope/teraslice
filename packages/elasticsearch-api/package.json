{
    "name": "@terascope/elasticsearch-api",
    "displayName": "Elasticsearch API",
<<<<<<< HEAD
    "version": "3.13.0",
=======
    "version": "3.13.1",
>>>>>>> 930a521e
    "description": "Elasticsearch client api used across multiple services, handles retries and exponential backoff",
    "homepage": "https://github.com/terascope/teraslice/tree/master/packages/elasticsearch-api#readme",
    "bugs": {
        "url": "https://github.com/terascope/teraslice/issues"
    },
    "repository": "git@github.com:terascope/teraslice.git",
    "license": "MIT",
    "author": "Terascope, LLC <info@terascope.io>",
    "main": "index.js",
    "typings": "types/index.d.ts",
    "scripts": {
        "test": "TEST_RESTRAINED_ELASTICSEARCH='true' ts-scripts test . --",
        "test:debug": "TEST_RESTRAINED_ELASTICSEARCH='true' ts-scripts test --debug . --",
        "test:elasticsearch6": "TEST_RESTRAINED_ELASTICSEARCH='true' ts-scripts test . --",
        "test:elasticsearch7": "TEST_RESTRAINED_ELASTICSEARCH='true' ELASTICSEARCH_VERSION='7.9.3' ts-scripts test . --",
        "test:elasticsearch8": "TEST_RESTRAINED_ELASTICSEARCH='true' ELASTICSEARCH_VERSION='8.1.2' ts-scripts test . --",
        "test:legacy": "TEST_RESTRAINED_ELASTICSEARCH='true' LEGACY_CLIENT=true ts-scripts test . --",
        "test:opensearch1": "TEST_RESTRAINED_OPENSEARCH='true' ts-scripts test --debug . --",
        "test:opensearch2": "TEST_RESTRAINED_OPENSEARCH='true' OPENSEARCH_VERSION='2.8.0' ts-scripts test --debug . --",
        "test:watch": "TEST_RESTRAINED_ELASTICSEARCH='true' ts-scripts test --watch . --"
    },
    "dependencies": {
<<<<<<< HEAD
        "@terascope/types": "^0.13.0",
        "@terascope/utils": "^0.53.0",
=======
        "@terascope/types": "^0.12.2",
        "@terascope/utils": "^0.53.1",
>>>>>>> 930a521e
        "bluebird": "^3.7.2",
        "setimmediate": "^1.0.5"
    },
    "devDependencies": {
        "@opensearch-project/opensearch": "^1.2.0",
        "@types/elasticsearch": "^5.0.43",
        "elasticsearch": "^15.4.1",
<<<<<<< HEAD
        "elasticsearch-store": "^0.76.0",
=======
        "elasticsearch-store": "^0.76.1",
>>>>>>> 930a521e
        "elasticsearch6": "npm:@elastic/elasticsearch@^6.7.0",
        "elasticsearch7": "npm:@elastic/elasticsearch@^7.0.0",
        "elasticsearch8": "npm:@elastic/elasticsearch@^8.0.0"
    },
    "engines": {
        "node": ">=14.17.0",
        "yarn": ">=1.16.0"
    },
    "publishConfig": {
        "access": "public",
        "registry": "https://registry.npmjs.org/"
    },
    "terascope": {
        "testSuite": "restrained"
    }
}<|MERGE_RESOLUTION|>--- conflicted
+++ resolved
@@ -1,11 +1,7 @@
 {
     "name": "@terascope/elasticsearch-api",
     "displayName": "Elasticsearch API",
-<<<<<<< HEAD
-    "version": "3.13.0",
-=======
     "version": "3.13.1",
->>>>>>> 930a521e
     "description": "Elasticsearch client api used across multiple services, handles retries and exponential backoff",
     "homepage": "https://github.com/terascope/teraslice/tree/master/packages/elasticsearch-api#readme",
     "bugs": {
@@ -28,13 +24,8 @@
         "test:watch": "TEST_RESTRAINED_ELASTICSEARCH='true' ts-scripts test --watch . --"
     },
     "dependencies": {
-<<<<<<< HEAD
         "@terascope/types": "^0.13.0",
-        "@terascope/utils": "^0.53.0",
-=======
-        "@terascope/types": "^0.12.2",
         "@terascope/utils": "^0.53.1",
->>>>>>> 930a521e
         "bluebird": "^3.7.2",
         "setimmediate": "^1.0.5"
     },
@@ -42,11 +33,7 @@
         "@opensearch-project/opensearch": "^1.2.0",
         "@types/elasticsearch": "^5.0.43",
         "elasticsearch": "^15.4.1",
-<<<<<<< HEAD
-        "elasticsearch-store": "^0.76.0",
-=======
         "elasticsearch-store": "^0.76.1",
->>>>>>> 930a521e
         "elasticsearch6": "npm:@elastic/elasticsearch@^6.7.0",
         "elasticsearch7": "npm:@elastic/elasticsearch@^7.0.0",
         "elasticsearch8": "npm:@elastic/elasticsearch@^8.0.0"
