--- conflicted
+++ resolved
@@ -1,11 +1,7 @@
 {
     "name": "@terascope/elasticsearch-api",
     "displayName": "Elasticsearch API",
-<<<<<<< HEAD
     "version": "3.18.0",
-=======
-    "version": "3.17.0",
->>>>>>> b9733c49
     "description": "Elasticsearch client api used across multiple services, handles retries and exponential backoff",
     "homepage": "https://github.com/terascope/teraslice/tree/master/packages/elasticsearch-api#readme",
     "bugs": {
@@ -35,12 +31,7 @@
     "devDependencies": {
         "@opensearch-project/opensearch": "^1.2.0",
         "@types/elasticsearch": "^5.0.43",
-<<<<<<< HEAD
         "elasticsearch-store": "^0.81.0",
-=======
-        "elasticsearch": "^15.4.1",
-        "elasticsearch-store": "^0.80.0",
->>>>>>> b9733c49
         "elasticsearch6": "npm:@elastic/elasticsearch@^6.7.0",
         "elasticsearch7": "npm:@elastic/elasticsearch@^7.0.0",
         "elasticsearch8": "npm:@elastic/elasticsearch@^8.0.0"
