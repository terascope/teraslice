--- conflicted
+++ resolved
@@ -1,11 +1,7 @@
 {
     "name": "@terascope/teraslice-state-storage",
     "displayName": "Teraslice State Storage",
-<<<<<<< HEAD
-    "version": "0.46.0",
-=======
     "version": "0.46.1",
->>>>>>> 930a521e
     "description": "State storage operation api for teraslice",
     "homepage": "https://github.com/terascope/teraslice/tree/master/packages/teraslice-state-storage#readme",
     "bugs": {
@@ -27,13 +23,8 @@
         "test:watch": "ts-scripts test --watch . --"
     },
     "dependencies": {
-<<<<<<< HEAD
-        "@terascope/elasticsearch-api": "^3.13.0",
-        "@terascope/utils": "^0.53.0"
-=======
         "@terascope/elasticsearch-api": "^3.13.1",
         "@terascope/utils": "^0.53.1"
->>>>>>> 930a521e
     },
     "engines": {
         "node": ">=14.17.0",
