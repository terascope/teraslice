--- conflicted
+++ resolved
@@ -1,11 +1,7 @@
 {
     "name": "@terascope/teraslice-state-storage",
     "displayName": "Teraslice State Storage",
-<<<<<<< HEAD
     "version": "0.51.0",
-=======
-    "version": "0.50.0",
->>>>>>> b9733c49
     "description": "State storage operation api for teraslice",
     "homepage": "https://github.com/terascope/teraslice/tree/master/packages/teraslice-state-storage#readme",
     "bugs": {
@@ -27,13 +23,8 @@
         "test:watch": "ts-scripts test --watch . --"
     },
     "dependencies": {
-<<<<<<< HEAD
         "@terascope/elasticsearch-api": "^3.18.0",
-        "@terascope/utils": "^0.56.0"
-=======
-        "@terascope/elasticsearch-api": "^3.17.0",
         "@terascope/utils": "^0.57.0"
->>>>>>> b9733c49
     },
     "engines": {
         "node": ">=14.17.0",
