{
    "name": "@terascope/teraslice-state-storage",
    "displayName": "Teraslice State Storage",
<<<<<<< HEAD
    "version": "0.27.0-rc.1",
=======
    "version": "0.27.1",
>>>>>>> f2c53c4f
    "description": "State storage operation api for teraslice",
    "homepage": "https://github.com/terascope/teraslice/tree/master/packages/teraslice-state-storage#readme",
    "bugs": {
        "url": "https://github.com/terascope/teraslice/issues"
    },
    "repository": "git@github.com:terascope/teraslice.git",
    "license": "MIT",
    "author": "Terascope, LLC <info@terascope.io>",
    "main": "dist/src/index.js",
    "typings": "dist/src/index.d.ts",
    "files": [
        "dist/src/**/*"
    ],
    "scripts": {
        "build": "tsc --build",
        "build:watch": "yarn build --watch",
        "test": "ts-scripts test . --",
        "test:debug": "ts-scripts test --debug . --",
        "test:watch": "ts-scripts test --watch . --"
    },
    "dependencies": {
<<<<<<< HEAD
        "@terascope/elasticsearch-api": "^2.20.0-rc.1",
        "@terascope/utils": "^0.38.0-rc.1",
        "mnemonist": "^0.38.3"
=======
        "@terascope/elasticsearch-api": "^2.19.1",
        "@terascope/utils": "^0.38.1"
>>>>>>> f2c53c4f
    },
    "publishConfig": {
        "access": "public",
        "registry": "https://registry.npmjs.org/"
    },
    "srcMain": "src/index.ts",
    "terascope": {
        "enableTypedoc": true,
        "testSuite": "unit-a"
    }
}<|MERGE_RESOLUTION|>--- conflicted
+++ resolved
@@ -1,11 +1,7 @@
 {
     "name": "@terascope/teraslice-state-storage",
     "displayName": "Teraslice State Storage",
-<<<<<<< HEAD
-    "version": "0.27.0-rc.1",
-=======
-    "version": "0.27.1",
->>>>>>> f2c53c4f
+    "version": "0.28.0-rc.0",
     "description": "State storage operation api for teraslice",
     "homepage": "https://github.com/terascope/teraslice/tree/master/packages/teraslice-state-storage#readme",
     "bugs": {
@@ -27,14 +23,8 @@
         "test:watch": "ts-scripts test --watch . --"
     },
     "dependencies": {
-<<<<<<< HEAD
         "@terascope/elasticsearch-api": "^2.20.0-rc.1",
-        "@terascope/utils": "^0.38.0-rc.1",
-        "mnemonist": "^0.38.3"
-=======
-        "@terascope/elasticsearch-api": "^2.19.1",
-        "@terascope/utils": "^0.38.1"
->>>>>>> f2c53c4f
+        "@terascope/utils": "^0.39.0-rc.0"
     },
     "publishConfig": {
         "access": "public",
