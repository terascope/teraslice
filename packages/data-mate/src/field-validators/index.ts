import { isBooleanConfig } from './isBoolean';
import { isHashConfig } from './isHash';
<<<<<<< HEAD
import { isStringConfig } from './isString'; 
import { isEmailConfig } from './isEmail';
=======
import { isEmptyConfig } from './isEmpty';
import { isLengthConfig } from './isLength';
>>>>>>> fa1c6fab

export const fieldValidationRepository = {
    isBoolean: isBooleanConfig,
    isHash: isHashConfig,
<<<<<<< HEAD
    isString: isStringConfig,
    isEmail: isEmailConfig
=======
    isEmpty: isEmptyConfig,
    isLength: isLengthConfig
>>>>>>> fa1c6fab
} as const;<|MERGE_RESOLUTION|>--- conflicted
+++ resolved
@@ -1,21 +1,15 @@
 import { isBooleanConfig } from './isBoolean';
 import { isHashConfig } from './isHash';
-<<<<<<< HEAD
 import { isStringConfig } from './isString'; 
 import { isEmailConfig } from './isEmail';
-=======
 import { isEmptyConfig } from './isEmpty';
 import { isLengthConfig } from './isLength';
->>>>>>> fa1c6fab
 
 export const fieldValidationRepository = {
     isBoolean: isBooleanConfig,
     isHash: isHashConfig,
-<<<<<<< HEAD
     isString: isStringConfig,
-    isEmail: isEmailConfig
-=======
+    isEmail: isEmailConfig,
     isEmpty: isEmptyConfig,
     isLength: isLengthConfig
->>>>>>> fa1c6fab
 } as const;