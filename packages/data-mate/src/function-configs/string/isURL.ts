--- conflicted
+++ resolved
@@ -1,9 +1,5 @@
 import { isURL } from '@terascope/utils';
 import { FieldType } from '@terascope/types';
-<<<<<<< HEAD
-=======
-
->>>>>>> b0d7764e
 import {
     FieldValidateConfig, ProcessMode, FunctionDefinitionType,
     FunctionDefinitionCategory, FunctionDefinitionExample
@@ -75,11 +71,7 @@
     description: 'Checks to see if input is a string',
     examples,
     create() { return isURL; },
-<<<<<<< HEAD
-    accepts: [FieldType.String],
-=======
     accepts: [
         FieldType.String
     ],
->>>>>>> b0d7764e
 };