import { isBase64 } from '@terascope/utils';
import { FieldType } from '@terascope/types';
<<<<<<< HEAD
=======

>>>>>>> b0d7764e
import {
    FieldValidateConfig, ProcessMode, FunctionDefinitionType,
    FunctionDefinitionCategory, FunctionDefinitionExample
} from '../interfaces';

const examples: FunctionDefinitionExample<Record<string, unknown>>[] = [
    {
        args: {},
        config: {
            version: 1,
            fields: {
                testField: {
                    type: FieldType.String
                }
            }
        },
        field: 'testField',
        input: 'ZnJpZW5kbHlOYW1lNw==',
        output: 'ZnJpZW5kbHlOYW1lNw=='
    },
    {
        args: {},
        config: {
            version: 1,
            fields: {
                testField: {
                    type: FieldType.String
                }
            }
        },
        field: 'testField',
        input: 'manufacturerUrl7',
        output: null
    },
    {
        args: {},
        config: {
            version: 1,
            fields: {
                testField: {
                    type: FieldType.Number
                }
            }
        },
        field: 'testField',
        input: 1234123,
        output: null
    }
];

export const isBase64Config: FieldValidateConfig = {
    name: 'isBase64',
    type: FunctionDefinitionType.FIELD_VALIDATION,
    process_mode: ProcessMode.INDIVIDUAL_VALUES,
    category: FunctionDefinitionCategory.STRING,
    examples,
    description: 'Checks to see if input is a valid base64 string',
    create() { return isBase64; },
<<<<<<< HEAD
    accepts: [FieldType.String],
=======
    accepts: [
        FieldType.String
    ],
>>>>>>> b0d7764e
};<|MERGE_RESOLUTION|>--- conflicted
+++ resolved
@@ -1,9 +1,5 @@
 import { isBase64 } from '@terascope/utils';
 import { FieldType } from '@terascope/types';
-<<<<<<< HEAD
-=======
-
->>>>>>> b0d7764e
 import {
     FieldValidateConfig, ProcessMode, FunctionDefinitionType,
     FunctionDefinitionCategory, FunctionDefinitionExample
@@ -62,11 +58,7 @@
     examples,
     description: 'Checks to see if input is a valid base64 string',
     create() { return isBase64; },
-<<<<<<< HEAD
-    accepts: [FieldType.String],
-=======
     accepts: [
         FieldType.String
     ],
->>>>>>> b0d7764e
 };