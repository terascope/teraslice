--- conflicted
+++ resolved
@@ -1,9 +1,5 @@
 import { isEmail } from '@terascope/utils';
 import { FieldType } from '@terascope/types';
-<<<<<<< HEAD
-=======
-
->>>>>>> b0d7764e
 import {
     FieldValidateConfig, ProcessMode, FunctionDefinitionType,
     FunctionDefinitionCategory, FunctionDefinitionExample
@@ -148,11 +144,7 @@
     create() {
         return isEmail;
     },
-<<<<<<< HEAD
-    accepts: [FieldType.String],
-=======
     accepts: [
         FieldType.String
     ],
->>>>>>> b0d7764e
 };