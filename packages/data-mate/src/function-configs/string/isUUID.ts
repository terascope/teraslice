--- conflicted
+++ resolved
@@ -1,9 +1,5 @@
 import { isUUID } from '@terascope/utils';
 import { FieldType } from '@terascope/types';
-<<<<<<< HEAD
-=======
-
->>>>>>> b0d7764e
 import {
     FieldValidateConfig, ProcessMode, FunctionDefinitionType,
     FunctionDefinitionCategory, FunctionDefinitionExample
@@ -55,11 +51,7 @@
     description: 'Checks to see if input is a UUID',
     examples,
     create() { return isUUID; },
-<<<<<<< HEAD
-    accepts: [FieldType.String],
-=======
     accepts: [
         FieldType.String
     ],
->>>>>>> b0d7764e
 };