import { FieldType } from '@terascope/types';
<<<<<<< HEAD
import { getTimeBetween } from '@terascope/utils';
=======
import {
    getTimeBetween,
    GetTimeBetweenArgs,
    getDurationFunc,
    joinList
} from '@terascope/utils';
>>>>>>> c1e5e580
import {
    ProcessMode, FunctionDefinitionType, FunctionDefinitionCategory,
    FieldTransformConfig, GetTimeBetweenArgs
} from '../interfaces';

export const getTimeBetweenConfig: FieldTransformConfig<GetTimeBetweenArgs> = {
    name: 'getTimeBetween',
    type: FunctionDefinitionType.FIELD_TRANSFORM,
    process_mode: ProcessMode.INDIVIDUAL_VALUES,
    category: FunctionDefinitionCategory.DATE,
    description: 'Returns the time duration between the input value and start or end arg.  Can also select the interval and format with the args interval option.',
    examples: [
        {
            args: { start: '2021-05-10T10:00:00.000Z', interval: 'milliseconds' },
            config: {
                version: 1,
                fields: { testField: { type: FieldType.Date } }
            },
            field: 'testField',
            input: new Date('2021-05-10T10:00:01.000Z'),
            output: 1000
        },
        {
            args: { end: '2021-05-10T10:00:00.000Z', interval: 'days' },
            config: {
                version: 1,
                fields: { testField: { type: FieldType.String } }
            },
            field: 'testField',
            input: '2021-05-09T10:00:00.000Z',
            output: 1
        },
        {
            args: { end: 1620764441001, interval: 'seconds' },
            config: {
                version: 1,
                fields: { testField: { type: FieldType.Number } }
            },
            field: 'testField',
            input: 1620764440001,
            output: 1
        },
        {
            args: { end: '2023-01-09T18:19:23.132Z', interval: 'ISO8601' },
            config: {
                version: 1,
                fields: { testField: { type: FieldType.String } }
            },
            field: 'testField',
            input: '2021-05-10T10:00:00.000Z',
            output: 'P1Y7M30DT8H19M23S'
        }
    ],
    argument_schema: {
        start: {
            type: FieldType.Date,
            description: 'Start time of time range, if start is after the input it will return a negative number'
        },
        end: {
            type: FieldType.Date,
            description: 'End time of time range, if end is before the input it will return a negative number'
        },
        interval: {
            type: FieldType.String,
            description: `The interval of the return value.  Accepts ${joinList(Object.keys(getDurationFunc))} or use ISO8601 to get the return value in ISO-8601 duration format, see https://www.digi.com/resources/documentation/digidocs/90001437-13/reference/r_iso_8601_duration_format.htm`
        }
    },
    create({ args }) {
        return (input: unknown) => getTimeBetween(input, args);
    },
    required_arguments: ['interval'],
    accepts: [FieldType.Date, FieldType.String, FieldType.Number],
    validate_arguments({ start, end }: GetTimeBetweenArgs) {
        if ((start == null && end == null) || (start != null && end != null)) {
            throw Error('Must provide a start or an end value');
        }
    },
    output_type(inputConfig, { interval }) {
        const { field_config } = inputConfig;

        return {
            field_config: {
                ...field_config,
                type: interval === 'ISO8601' ? FieldType.String : FieldType.Number
            },
        };
    }
};<|MERGE_RESOLUTION|>--- conflicted
+++ resolved
@@ -1,14 +1,5 @@
 import { FieldType } from '@terascope/types';
-<<<<<<< HEAD
-import { getTimeBetween } from '@terascope/utils';
-=======
-import {
-    getTimeBetween,
-    GetTimeBetweenArgs,
-    getDurationFunc,
-    joinList
-} from '@terascope/utils';
->>>>>>> c1e5e580
+import { getTimeBetween, getDurationFunc, joinList } from '@terascope/utils';
 import {
     ProcessMode, FunctionDefinitionType, FunctionDefinitionCategory,
     FieldTransformConfig, GetTimeBetweenArgs
