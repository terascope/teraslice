--- conflicted
+++ resolved
@@ -1,12 +1,6 @@
 import { FieldType, GetTimeBetweenArgs } from '@terascope/types';
 import {
-<<<<<<< HEAD
-    getTimeBetween,
-    getDurationFunc,
-    joinList
-=======
-    getTimeBetween, getDurationFunc, joinList, GetTimeBetweenArgs
->>>>>>> ce412d55
+    getTimeBetween, getDurationFunc, joinList
 } from '@terascope/utils';
 import {
     ProcessMode, FunctionDefinitionType, FunctionDefinitionCategory,
