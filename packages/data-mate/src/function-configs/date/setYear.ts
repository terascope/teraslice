import { FieldType } from '@terascope/types';
import { setYear, isInteger, toISO8601 } from '@terascope/utils';
import {
    ProcessMode, FunctionDefinitionType, FunctionDefinitionCategory,
    FieldTransformConfig, SetYearArgs
} from '../interfaces';

<<<<<<< HEAD
export const setYearConfig: FieldTransformConfig<SetYearArgs> = {
=======
export const setYearConfig: FieldTransformConfig<{ value: number }> = {
>>>>>>> c1e5e580
    name: 'setYear',
    type: FunctionDefinitionType.FIELD_TRANSFORM,
    process_mode: ProcessMode.INDIVIDUAL_VALUES,
    category: FunctionDefinitionCategory.DATE,
    description: 'Returns the input date with the year set to the args value.',
    examples: [
        {
            args: { value: 2024 },
            config: {
                version: 1,
                fields: { testField: { type: FieldType.String } }
            },
            field: 'testField',
            input: '2021-05-14T20:45:30.000Z',
            output: new Date('2024-05-14T20:45:30.000Z').getTime(),
            serialize_output: toISO8601
        },
        {
            args: { value: 1984 },
            config: {
                version: 1,
                fields: { testField: { type: FieldType.Date } }
            },
            field: 'testField',
            input: new Date('2021-05-14T20:45:30.091Z'),
            output: new Date('1984-05-14T20:45:30.091Z').getTime(),
            serialize_output: toISO8601
        },
        {
            args: { value: 2001 },
            config: {
                version: 1,
                fields: { testField: { type: FieldType.Number } }
            },
            field: 'testField',
            input: 1715472000000,
            output: new Date('2001-05-12T00:00:00.000Z').getTime(),
            serialize_output: toISO8601
        }
    ],
    create({ args: { value } }) {
        return setYear(value);
    },
    argument_schema: {
        value: {
            type: FieldType.Number,
            description: 'Value to set year to, must be an integer'
        }
    },
    validate_arguments: ({ value }) => {
        if (!isInteger(value)) {
            throw Error('Invalid argument "value", must be an integer');
        }
    },
    required_arguments: ['value'],
    accepts: [FieldType.Date, FieldType.String, FieldType.Number],
    output_type(inputConfig) {
        const { field_config } = inputConfig;

        return {
            field_config: {
                ...field_config,
                type: FieldType.Date
            },
        };
    }
};<|MERGE_RESOLUTION|>--- conflicted
+++ resolved
@@ -5,11 +5,7 @@
     FieldTransformConfig, SetYearArgs
 } from '../interfaces';
 
-<<<<<<< HEAD
 export const setYearConfig: FieldTransformConfig<SetYearArgs> = {
-=======
-export const setYearConfig: FieldTransformConfig<{ value: number }> = {
->>>>>>> c1e5e580
     name: 'setYear',
     type: FunctionDefinitionType.FIELD_TRANSFORM,
     process_mode: ProcessMode.INDIVIDUAL_VALUES,
