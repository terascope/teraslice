--- conflicted
+++ resolved
@@ -7,11 +7,7 @@
     FieldTransformConfig, SetDateArgs
 } from '../interfaces';
 
-<<<<<<< HEAD
 export const setDateConfig: FieldTransformConfig<SetDateArgs> = {
-=======
-export const setDateConfig: FieldTransformConfig<{ value: number }> = {
->>>>>>> c1e5e580
     name: 'setDate',
     type: FunctionDefinitionType.FIELD_TRANSFORM,
     process_mode: ProcessMode.INDIVIDUAL_VALUES,
