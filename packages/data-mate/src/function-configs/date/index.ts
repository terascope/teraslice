import { addToDateConfig } from './addToDate';
import { formatDateConfig } from './formatDate';
import { getTimeBetweenConfig } from './getTimeBetween';
import { isDateConfig } from './isDate';
import { isEpochConfig } from './isEpoch';
import { isEpochMillisConfig } from './isEpochMillis';
import { isFridayConfig } from './isFriday';
import { isISO8601Config } from './isISO8601';
import { isLeapYearConfig } from './isLeapYear';
import { isMondayConfig } from './isMonday';
import { isPastConfig } from './isPast';
import { isSaturdayConfig } from './isSaturday';
import { isSundayConfig } from './isSunday';
import { isThursdayConfig } from './isThursday';
import { isTodayConfig } from './isToday';
import { isTomorrowConfig } from './isTomorrow';
import { isTuesdayConfig } from './isTuesday';
import { isWednesdayConfig } from './isWednesday';
import { isWeekdayConfig } from './isWeekday';
import { isWeekendConfig } from './isWeekend';
import { isYesterdayConfig } from './isYesterday';
import { subtractFromDateConfig } from './subtractFromDate';
import { toDailyDateConfig } from './toDailyDate';
import { toDateConfig } from './toDate';
import { toHourlyDateConfig } from './toHourlyDate';
import { toMonthlyDateConfig } from './toMonthlyDate';
import { toYearlyDateConfig } from './toYearlyDate';
<<<<<<< HEAD
=======
import { getTimeBetweenConfig } from './getTimeBetween';
import { isBeforeConfig } from './isBefore';
import { isAfterConfig } from './isAfter';
import { isBetweenConfig } from './isBetween';
>>>>>>> e5987520

export const dateRepository = {
    addToDate: addToDateConfig,
    formatDate: formatDateConfig,
    getTimeBetween: getTimeBetweenConfig,
    isDate: isDateConfig,
    isEpoch: isEpochConfig,
    isEpochMillis: isEpochMillisConfig,
    isFriday: isFridayConfig,
    isISO8601: isISO8601Config,
    isLeapYear: isLeapYearConfig,
    isMonday: isMondayConfig,
    isPast: isPastConfig,
    isSaturday: isSaturdayConfig,
    isSunday: isSundayConfig,
    isToday: isTodayConfig,
    isTomorrow: isTomorrowConfig,
    isThursday: isThursdayConfig,
    isTuesday: isTuesdayConfig,
    isWednesday: isWednesdayConfig,
    isWeekday: isWeekdayConfig,
    isWeekend: isWeekendConfig,
    isYesterday: isYesterdayConfig,
    subtractFromDate: subtractFromDateConfig,
    toDailyDate: toDailyDateConfig,
    toDate: toDateConfig,
    toHourlyDate: toHourlyDateConfig,
    toMonthlyDate: toMonthlyDateConfig,
    toYearlyDate: toYearlyDateConfig,
<<<<<<< HEAD
=======
    getTimeBetween: getTimeBetweenConfig,
    isAfter: isAfterConfig,
    isBefore: isBeforeConfig,
    isBetween: isBetweenConfig
>>>>>>> e5987520
};<|MERGE_RESOLUTION|>--- conflicted
+++ resolved
@@ -1,6 +1,9 @@
 import { addToDateConfig } from './addToDate';
 import { formatDateConfig } from './formatDate';
 import { getTimeBetweenConfig } from './getTimeBetween';
+import { isBeforeConfig } from './isBefore';
+import { isAfterConfig } from './isAfter';
+import { isBetweenConfig } from './isBetween';
 import { isDateConfig } from './isDate';
 import { isEpochConfig } from './isEpoch';
 import { isEpochMillisConfig } from './isEpochMillis';
@@ -25,18 +28,14 @@
 import { toHourlyDateConfig } from './toHourlyDate';
 import { toMonthlyDateConfig } from './toMonthlyDate';
 import { toYearlyDateConfig } from './toYearlyDate';
-<<<<<<< HEAD
-=======
-import { getTimeBetweenConfig } from './getTimeBetween';
-import { isBeforeConfig } from './isBefore';
-import { isAfterConfig } from './isAfter';
-import { isBetweenConfig } from './isBetween';
->>>>>>> e5987520
 
 export const dateRepository = {
     addToDate: addToDateConfig,
     formatDate: formatDateConfig,
     getTimeBetween: getTimeBetweenConfig,
+    isAfter: isAfterConfig,
+    isBefore: isBeforeConfig,
+    isBetween: isBetweenConfig,
     isDate: isDateConfig,
     isEpoch: isEpochConfig,
     isEpochMillis: isEpochMillisConfig,
@@ -61,11 +60,4 @@
     toHourlyDate: toHourlyDateConfig,
     toMonthlyDate: toMonthlyDateConfig,
     toYearlyDate: toYearlyDateConfig,
-<<<<<<< HEAD
-=======
-    getTimeBetween: getTimeBetweenConfig,
-    isAfter: isAfterConfig,
-    isBefore: isBeforeConfig,
-    isBetween: isBetweenConfig
->>>>>>> e5987520
 };