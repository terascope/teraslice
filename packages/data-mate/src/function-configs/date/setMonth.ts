--- conflicted
+++ resolved
@@ -7,11 +7,7 @@
     FieldTransformConfig, SetMonthArgs
 } from '../interfaces';
 
-<<<<<<< HEAD
 export const setMonthConfig: FieldTransformConfig<SetMonthArgs> = {
-=======
-export const setMonthConfig: FieldTransformConfig<{ value: number }> = {
->>>>>>> c1e5e580
     name: 'setMonth',
     type: FunctionDefinitionType.FIELD_TRANSFORM,
     process_mode: ProcessMode.INDIVIDUAL_VALUES,
