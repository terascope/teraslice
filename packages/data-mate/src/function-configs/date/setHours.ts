--- conflicted
+++ resolved
@@ -7,11 +7,7 @@
     FieldTransformConfig, SetHoursArgs
 } from '../interfaces';
 
-<<<<<<< HEAD
 export const setHoursConfig: FieldTransformConfig<SetHoursArgs> = {
-=======
-export const setHoursConfig: FieldTransformConfig<{ value: number }> = {
->>>>>>> c1e5e580
     name: 'setHours',
     type: FunctionDefinitionType.FIELD_TRANSFORM,
     process_mode: ProcessMode.INDIVIDUAL_VALUES,
