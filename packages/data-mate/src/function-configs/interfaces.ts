import {
    DataTypeFieldConfig, FieldType, DataTypeFields,
    ReadonlyDataTypeFields, ReadonlyDataTypeConfig
} from '@terascope/types';

export enum FunctionDefinitionType {
    FIELD_TRANSFORM = 'FIELD_TRANSFORM',
    RECORD_TRANSFORM = 'RECORD_TRANSFORM',
    FIELD_VALIDATION = 'FIELD_VALIDATION',
    RECORD_VALIDATION = 'RECORD_TRANSFORM'
}

export enum ProcessMode {
    /** This indicates that it operations on non-nil individual values */
    INDIVIDUAL_VALUES = 'INDIVIDUAL_VALUES',
    /** This indicates that it operations on entire values, including nulls and arrays */
    FULL_VALUES = 'FULL_VALUES'
}

export enum FunctionDefinitionCategory {
    BOOLEAN = 'BOOLEAN',
    GEO = 'GEO',
    JSON = 'JSON',
    NUMERIC = 'NUMERIC',
    OBJECT = 'OBJECT',
    STRING = 'STRING',
<<<<<<< HEAD
    DATE = 'DATE',
=======
    IP = 'IP'
>>>>>>> f69c952e
}

export interface FunctionDefinitionExample<T extends Record<string, any>> {
    /**
     * The example arguments passed to the function
    */
    readonly args: T;

    /**
     * The example data type config and children
    */
    readonly config: ReadonlyDataTypeConfig;

    /**
     * The field to validate against and get the config for.
     * Only required for field operations;
    */
    readonly field?: string;

    /**
     * An example input value that will be pretty printed for documentation.
     * @note this is only a single value
    */
    readonly input: unknown;

    /**
     * The outputted value that will be pretty printed for documentation.
     * In the case of validators, this should be either
     * the input or null (which indicates it is invalid)
    */
    readonly output?: unknown;

    /**
     * If this is set to true, the output is not required. If output
     * is specified it should be the error message
    */
    readonly fails?: boolean;

    /**
     * Optionally describe the behavior of this example
    */
    readonly description?: string;
}

export interface FunctionDefinitionConfig<T extends Record<string, any>> {
    /**
     * The name of the function, this should be considered case-insensitive,
     * since some languages like SQL are case insensitive.
    */
    readonly name: string;

    /**
     * Optionally specify other known aliases to this function
    */
    readonly aliases?: readonly string[];

    /** Type of operation that will be preformed */
    readonly type: FunctionDefinitionType;

    /** Used to generate documentation */
    readonly description: string;

    /**
     * The category of operation, for documentation purposes
    */
    readonly category: FunctionDefinitionCategory;

    /**
     * Examples that will be used in the documentation and potentially
     * in the automated tests.
     * FIXME make this non-optional
    */
    readonly examples?: readonly FunctionDefinitionExample<T>[];

    /**
     * Used for validating and defining the types of the input arguments,
     * please include description field when creating the schema
     */
    readonly argument_schema?: DataTypeFields;

    /**
     * Used to determine what of the possible args are required, as DataType configs does not have
     * a mechanism to specify what is required
     */
    readonly required_arguments?: readonly string[];

    /**
     * Can be used in strongly typed contexts to throw early, some types
     * or only compatible with a given operation
     */
    readonly accepts: readonly FieldType[];

    /** Used for additional custom validation of args, called after generic arg validation */
    readonly validate_arguments?: (args: T) => void;
}

export interface FieldValidateConfig<
    T extends Record<string, any> = Record<string, unknown>
> extends FunctionDefinitionConfig<T> {
    readonly type: FunctionDefinitionType.FIELD_VALIDATION;
    readonly process_mode: ProcessMode;
    readonly create: (
        args: T,
        inputConfig?: DataTypeFieldAndChildren,
    ) => (value: unknown) => boolean;
}

export interface FieldTransformConfig<
    T extends Record<string, any> = Record<string, unknown>
> extends FunctionDefinitionConfig<T> {
    readonly type: FunctionDefinitionType.FIELD_TRANSFORM,
    readonly process_mode: ProcessMode,
    readonly output_type?: (
        inputConfig: DataTypeFieldAndChildren,
        args: T
    ) => DataTypeFieldAndChildren;
    readonly create: (
        args: T,
        inputConfig?: DataTypeFieldAndChildren,
        outputConfig?: DataTypeFieldAndChildren,
    ) => (value: unknown) => unknown;
}

export interface RecordTransformConfig<
    T extends Record<string, any> = Record<string, unknown>
> extends FunctionDefinitionConfig<T> {
    readonly type: FunctionDefinitionType.RECORD_TRANSFORM,
    readonly output_type: (
        inputConfig: ReadonlyDataTypeFields,
        args?: T
    ) => ReadonlyDataTypeFields,
    readonly create: (
        args: T,
        inputConfig?: ReadonlyDataTypeFields,
        outputConfig?: ReadonlyDataTypeFields,
    ) => (value: Record<string, unknown>) => Record<string, unknown>
}

export interface RecordValidationConfig<
    T extends Record<string, any> = Record<string, unknown>
> extends FunctionDefinitionConfig<T> {
    readonly type: FunctionDefinitionType.RECORD_VALIDATION,
    readonly create: (
        args: T,
        inputConfig?: ReadonlyDataTypeFields,
        outputConfig?: ReadonlyDataTypeFields,
    ) => (value: Record<string, unknown>) => boolean
}

export interface OutputType<T> {
    output_type: (
        inputConfig: DataTypeFieldAndChildren,
        args?: T
    ) => DataTypeFieldAndChildren
}

export interface DataTypeFieldAndChildren {
    readonly field_config: Readonly<DataTypeFieldConfig>,
    readonly child_config?: ReadonlyDataTypeFields
}

// TODO: verify this type
export interface FunctionConfigRepository {
    readonly [key: string]: FunctionDefinitionConfig<Record<string, unknown>>;
}

export function isFieldValidation<T extends Record<string, any>>(
    input: FunctionDefinitionConfig<T>
): input is FieldValidateConfig<T> {
    return input && input.type === FunctionDefinitionType.FIELD_VALIDATION;
}

export function isFieldTransform<T extends Record<string, any>>(
    input: FunctionDefinitionConfig<T>
): input is FieldTransformConfig<T> {
    return input && input.type === FunctionDefinitionType.FIELD_TRANSFORM;
}

export function isFieldOperation<T extends Record<string, any>>(
    input: FunctionDefinitionConfig<T>
): input is (FieldValidateConfig<T> | FieldValidateConfig<T>) {
    return isFieldValidation(input) || isFieldTransform(input);
}

export function isRecordTransform<T extends Record<string, any>>(
    input: FunctionDefinitionConfig<T>
): input is RecordTransformConfig<T> {
    return input && input.type === FunctionDefinitionType.RECORD_TRANSFORM;
}

export function isRecordValidation<T extends Record<string, any>>(
    input: FunctionDefinitionConfig<T>
): input is RecordValidationConfig<T> {
    return input && input.type === FunctionDefinitionType.RECORD_VALIDATION;
}

export function isTransformOperation<T extends Record<string, any>>(
    input: FunctionDefinitionConfig<T>
): input is (RecordTransformConfig<T> | FieldTransformConfig<T>) {
    return isFieldTransform(input) || isRecordValidation(input);
}<|MERGE_RESOLUTION|>--- conflicted
+++ resolved
@@ -24,11 +24,8 @@
     NUMERIC = 'NUMERIC',
     OBJECT = 'OBJECT',
     STRING = 'STRING',
-<<<<<<< HEAD
     DATE = 'DATE',
-=======
-    IP = 'IP'
->>>>>>> f69c952e
+    IP = 'IP',
 }
 
 export interface FunctionDefinitionExample<T extends Record<string, any>> {
