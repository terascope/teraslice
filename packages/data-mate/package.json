{
    "name": "@terascope/data-mate",
    "displayName": "Data-Mate",
<<<<<<< HEAD
    "version": "1.9.0",
=======
    "version": "1.8.1",
>>>>>>> 93644811
    "description": "Library of data validations/transformations",
    "homepage": "https://github.com/terascope/teraslice/tree/master/packages/data-mate#readme",
    "repository": {
        "type": "git",
        "url": "git+https://github.com/terascope/teraslice.git"
    },
    "license": "MIT",
    "author": "Terascope, LLC <info@terascope.io>",
    "sideEffects": false,
    "type": "module",
    "main": "dist/src/index.js",
    "typings": "dist/src/index.d.ts",
    "directories": {
        "lib": "dist/src",
        "test": "test"
    },
    "files": [
        "dist/src/**/*"
    ],
    "scripts": {
        "benchmark": "yarn build && node bench/index.js",
        "build": "tsc --build",
        "build:watch": "yarn build --watch",
        "test": "yarn workspace @terascope/scripts ts-scripts test ../data-mate --",
        "test:debug": "yarn workspace @terascope/scripts ts-scripts test --debug ../data-mate --",
        "test:watch": "yarn workspace @terascope/scripts ts-scripts test --watch ../data-mate --"
    },
    "dependencies": {
        "@terascope/data-types": "~1.8.1",
        "@terascope/types": "~1.4.1",
        "@terascope/utils": "~1.8.1",
        "@types/validator": "~13.12.2",
<<<<<<< HEAD
        "awesome-phonenumber": "~7.4.0",
        "big-json": "^3.2.0",
=======
        "awesome-phonenumber": "~7.5.0",
>>>>>>> 93644811
        "date-fns": "~4.1.0",
        "ip-bigint": "~8.2.1",
        "ip6addr": "~0.2.5",
        "ipaddr.js": "~2.2.0",
        "is-cidr": "~5.1.1",
        "jexl": "~2.3.0",
        "mnemonist": "~0.40.3",
        "uuid": "~11.1.0",
        "valid-url": "~1.0.9",
        "validator": "~13.12.0",
        "xlucene-parser": "~1.8.1"
    },
    "devDependencies": {
        "@types/big-json": "^3",
        "@types/ip6addr": "~0.2.6",
        "@types/uuid": "~10.0.0",
        "benchmark": "~2.1.4",
        "chance": "~1.1.12"
    },
    "engines": {
        "node": ">=18.18.0",
        "yarn": ">=1.22.19"
    },
    "publishConfig": {
        "access": "public",
        "registry": "https://registry.npmjs.org/"
    },
    "srcMain": "src/index.ts",
    "terascope": {
        "enableTypedoc": true,
        "testSuite": "unit"
    }
}<|MERGE_RESOLUTION|>--- conflicted
+++ resolved
@@ -1,11 +1,7 @@
 {
     "name": "@terascope/data-mate",
     "displayName": "Data-Mate",
-<<<<<<< HEAD
     "version": "1.9.0",
-=======
-    "version": "1.8.1",
->>>>>>> 93644811
     "description": "Library of data validations/transformations",
     "homepage": "https://github.com/terascope/teraslice/tree/master/packages/data-mate#readme",
     "repository": {
@@ -38,12 +34,8 @@
         "@terascope/types": "~1.4.1",
         "@terascope/utils": "~1.8.1",
         "@types/validator": "~13.12.2",
-<<<<<<< HEAD
-        "awesome-phonenumber": "~7.4.0",
+        "awesome-phonenumber": "~7.5.0",
         "big-json": "^3.2.0",
-=======
-        "awesome-phonenumber": "~7.5.0",
->>>>>>> 93644811
         "date-fns": "~4.1.0",
         "ip-bigint": "~8.2.1",
         "ip6addr": "~0.2.5",
