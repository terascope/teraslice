{
    "name": "@terascope/data-mate",
    "displayName": "Data-Mate",
<<<<<<< HEAD
    "version": "0.50.0",
=======
    "version": "0.50.1",
>>>>>>> 930a521e
    "description": "Library of data validations/transformations",
    "homepage": "https://github.com/terascope/teraslice/tree/master/packages/data-mate#readme",
    "repository": {
        "type": "git",
        "url": "git+https://github.com/terascope/teraslice.git"
    },
    "license": "MIT",
    "author": "Terascope, LLC <info@terascope.io>",
    "sideEffects": false,
    "main": "dist/src/index.js",
    "typings": "dist/src/index.d.ts",
    "directories": {
        "lib": "dist/src",
        "test": "test"
    },
    "files": [
        "dist/src/**/*"
    ],
    "scripts": {
        "benchmark": "yarn build && node bench/index.js",
        "build": "tsc --build",
        "build:watch": "yarn build --watch",
        "test": "ts-scripts test . --",
        "test:debug": "ts-scripts test --debug . --",
        "test:watch": "ts-scripts test --watch . --"
    },
    "dependencies": {
<<<<<<< HEAD
        "@terascope/data-types": "^0.44.0",
        "@terascope/types": "^0.13.0",
        "@terascope/utils": "^0.53.0",
        "@types/validator": "^13.7.17",
=======
        "@terascope/data-types": "^0.44.1",
        "@terascope/types": "^0.12.2",
        "@terascope/utils": "^0.53.1",
        "@types/validator": "^13.11.9",
>>>>>>> 930a521e
        "awesome-phonenumber": "^2.70.0",
        "date-fns": "^2.30.0",
        "ip-bigint": "^3.0.3",
        "ip6addr": "^0.2.5",
        "ipaddr.js": "^2.0.1",
        "is-cidr": "^4.0.2",
        "is-ip": "^3.1.0",
        "jexl": "^2.2.2",
        "lodash": "^4.17.21",
        "mnemonist": "^0.39.8",
        "uuid": "^9.0.1",
        "valid-url": "^1.0.9",
<<<<<<< HEAD
        "validator": "^13.9.0",
        "xlucene-parser": "^0.52.0"
=======
        "validator": "^13.11.0",
        "xlucene-parser": "^0.52.1"
>>>>>>> 930a521e
    },
    "devDependencies": {
        "@types/ip6addr": "^0.2.6",
        "@types/uuid": "^9.0.8",
        "benchmark": "^2.1.4",
        "chance": "^1.1.11",
        "lodash": "^4.17.21"
    },
    "engines": {
        "node": ">=14.17.0",
        "yarn": ">=1.16.0"
    },
    "publishConfig": {
        "access": "public",
        "registry": "https://registry.npmjs.org/"
    },
    "srcMain": "src/index.ts",
    "terascope": {
        "enableTypedoc": true,
        "testSuite": "unit"
    }
}<|MERGE_RESOLUTION|>--- conflicted
+++ resolved
@@ -1,11 +1,7 @@
 {
     "name": "@terascope/data-mate",
     "displayName": "Data-Mate",
-<<<<<<< HEAD
-    "version": "0.50.0",
-=======
     "version": "0.50.1",
->>>>>>> 930a521e
     "description": "Library of data validations/transformations",
     "homepage": "https://github.com/terascope/teraslice/tree/master/packages/data-mate#readme",
     "repository": {
@@ -33,17 +29,10 @@
         "test:watch": "ts-scripts test --watch . --"
     },
     "dependencies": {
-<<<<<<< HEAD
-        "@terascope/data-types": "^0.44.0",
+        "@terascope/data-types": "^0.44.1",
         "@terascope/types": "^0.13.0",
-        "@terascope/utils": "^0.53.0",
-        "@types/validator": "^13.7.17",
-=======
-        "@terascope/data-types": "^0.44.1",
-        "@terascope/types": "^0.12.2",
         "@terascope/utils": "^0.53.1",
         "@types/validator": "^13.11.9",
->>>>>>> 930a521e
         "awesome-phonenumber": "^2.70.0",
         "date-fns": "^2.30.0",
         "ip-bigint": "^3.0.3",
@@ -56,13 +45,8 @@
         "mnemonist": "^0.39.8",
         "uuid": "^9.0.1",
         "valid-url": "^1.0.9",
-<<<<<<< HEAD
-        "validator": "^13.9.0",
-        "xlucene-parser": "^0.52.0"
-=======
         "validator": "^13.11.0",
         "xlucene-parser": "^0.52.1"
->>>>>>> 930a521e
     },
     "devDependencies": {
         "@types/ip6addr": "^0.2.6",
