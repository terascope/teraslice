--- conflicted
+++ resolved
@@ -29,24 +29,10 @@
         "test:watch": "ts-scripts test --watch . --"
     },
     "dependencies": {
-<<<<<<< HEAD
         "@terascope/data-types": "^0.30.0-rc.1",
         "@terascope/types": "^0.10.0-rc.1",
         "@terascope/utils": "^0.40.0-rc.1",
-        "date-fns": "^2.21.1",
-=======
-        "@terascope/data-types": "^0.29.0",
-        "@terascope/types": "^0.9.0",
-        "@terascope/utils": "^0.39.0",
-        "@turf/bbox": "^6.2.0",
-        "@turf/bbox-polygon": "^6.3.0",
-        "@turf/boolean-point-in-polygon": "^6.2.0",
-        "@turf/circle": "^6.3.0",
-        "@turf/clean-coords": "^6.2.0",
-        "@turf/helpers": "^6.2.0",
-        "awesome-phonenumber": "^2.49.0",
         "date-fns": "^2.22.1",
->>>>>>> ee89e9c2
         "ip-bigint": "^3.0.3",
         "ip6addr": "^0.2.3",
         "ipaddr.js": "^2.0.0",
