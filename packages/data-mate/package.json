{
    "name": "@terascope/data-mate",
    "displayName": "Data-Mate",
<<<<<<< HEAD
    "version": "0.28.0-rc.1",
=======
    "version": "0.27.4",
>>>>>>> f2c53c4f
    "description": "Library of data validations/transformations",
    "homepage": "https://github.com/terascope/teraslice/tree/master/packages/data-mate#readme",
    "repository": {
        "type": "git",
        "url": "git+https://github.com/terascope/teraslice.git"
    },
    "license": "MIT",
    "author": "Terascope, LLC <info@terascope.io>",
    "sideEffects": false,
    "main": "dist/src/index.js",
    "typings": "dist/src/index.d.ts",
    "directories": {
        "lib": "dist/src",
        "test": "test"
    },
    "files": [
        "dist/src/**/*"
    ],
    "scripts": {
        "benchmark": "yarn build && node bench/index.js",
        "build": "tsc --build",
        "build:watch": "yarn build --watch",
        "test": "ts-scripts test . --",
        "test:debug": "ts-scripts test --debug . --",
        "test:watch": "ts-scripts test --watch . --"
    },
    "dependencies": {
<<<<<<< HEAD
        "@terascope/data-types": "^0.29.0-rc.1",
        "@terascope/types": "^0.9.0-rc.1",
        "@terascope/utils": "^0.38.0-rc.1",
=======
        "@terascope/data-types": "^0.28.1",
        "@terascope/types": "^0.8.0",
        "@terascope/utils": "^0.38.1",
>>>>>>> f2c53c4f
        "@turf/bbox": "^6.2.0",
        "@turf/bbox-polygon": "^6.3.0",
        "@turf/boolean-point-in-polygon": "^6.2.0",
        "@turf/circle": "^6.3.0",
        "@turf/clean-coords": "^6.2.0",
        "@turf/helpers": "^6.2.0",
        "date-fns": "^2.21.1",
        "ip-bigint": "^3.0.3",
        "ip6addr": "^0.2.3",
        "ipaddr.js": "^2.0.0",
        "is-cidr": "^4.0.2",
        "is-ip": "^3.1.0",
        "jexl": "^2.2.2",
        "mnemonist": "^0.38.3",
        "uuid": "^8.3.2",
        "valid-url": "^1.0.9",
        "validator": "^13.6.0",
<<<<<<< HEAD
        "xlucene-parser": "^0.36.0-rc.1"
=======
        "xlucene-parser": "^0.35.1"
>>>>>>> f2c53c4f
    },
    "devDependencies": {
        "@types/ip6addr": "^0.2.2",
        "@types/uuid": "^8.3.0",
        "benchmark": "^2.1.4"
    },
    "engines": {
        "node": ">=10.16.0"
    },
    "publishConfig": {
        "access": "public",
        "registry": "https://registry.npmjs.org/"
    },
    "srcMain": "src/index.ts",
    "terascope": {
        "enableTypedoc": true,
        "testSuite": "unit-b"
    }
}<|MERGE_RESOLUTION|>--- conflicted
+++ resolved
@@ -1,11 +1,7 @@
 {
     "name": "@terascope/data-mate",
     "displayName": "Data-Mate",
-<<<<<<< HEAD
     "version": "0.28.0-rc.1",
-=======
-    "version": "0.27.4",
->>>>>>> f2c53c4f
     "description": "Library of data validations/transformations",
     "homepage": "https://github.com/terascope/teraslice/tree/master/packages/data-mate#readme",
     "repository": {
@@ -33,15 +29,9 @@
         "test:watch": "ts-scripts test --watch . --"
     },
     "dependencies": {
-<<<<<<< HEAD
         "@terascope/data-types": "^0.29.0-rc.1",
         "@terascope/types": "^0.9.0-rc.1",
-        "@terascope/utils": "^0.38.0-rc.1",
-=======
-        "@terascope/data-types": "^0.28.1",
-        "@terascope/types": "^0.8.0",
-        "@terascope/utils": "^0.38.1",
->>>>>>> f2c53c4f
+        "@terascope/utils": "^0.39.0-rc.0",
         "@turf/bbox": "^6.2.0",
         "@turf/bbox-polygon": "^6.3.0",
         "@turf/boolean-point-in-polygon": "^6.2.0",
@@ -59,11 +49,7 @@
         "uuid": "^8.3.2",
         "valid-url": "^1.0.9",
         "validator": "^13.6.0",
-<<<<<<< HEAD
         "xlucene-parser": "^0.36.0-rc.1"
-=======
-        "xlucene-parser": "^0.35.1"
->>>>>>> f2c53c4f
     },
     "devDependencies": {
         "@types/ip6addr": "^0.2.2",
