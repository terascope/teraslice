--- conflicted
+++ resolved
@@ -1,11 +1,7 @@
 {
     "name": "@terascope/data-mate",
     "displayName": "Data-Mate",
-<<<<<<< HEAD
-    "version": "0.34.8-rc.1",
-=======
     "version": "0.34.8",
->>>>>>> 96675bad
     "description": "Library of data validations/transformations",
     "homepage": "https://github.com/terascope/teraslice/tree/master/packages/data-mate#readme",
     "repository": {
@@ -33,18 +29,11 @@
         "test:watch": "ts-scripts test --watch . --"
     },
     "dependencies": {
-<<<<<<< HEAD
-        "@terascope/data-types": "^0.32.6",
-        "@terascope/types": "^0.10.1",
-        "@terascope/utils": "^0.42.5",
-        "awesome-phonenumber": "^2.59.0",
-        "date-fns": "^2.23.0",
-=======
         "@terascope/data-types": "^0.32.7",
         "@terascope/types": "^0.10.2",
         "@terascope/utils": "^0.42.6",
+        "awesome-phonenumber": "^2.59.0",
         "date-fns": "^2.24.0",
->>>>>>> 96675bad
         "ip-bigint": "^3.0.3",
         "ip6addr": "^0.2.3",
         "ipaddr.js": "^2.0.1",
