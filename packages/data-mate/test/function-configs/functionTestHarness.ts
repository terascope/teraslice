--- conflicted
+++ resolved
@@ -40,70 +40,6 @@
 
         if (!successCases.length) return;
 
-<<<<<<< HEAD
-        xdescribe('when using the function adapter', () => {
-            test.each(successCases)('should handle the input %p with args %p', (input, _a, testCase) => {
-                function getOutput(output: unknown) {
-                    if (output == null) return [null];
-                    if (testCase.serialize_output) {
-                        return [testCase.serialize_output(
-                            toJSONCompatibleValue(output)
-                        )];
-                    }
-                    return [toJSONCompatibleValue(output)];
-                }
-
-                if (isFieldTransform(fnDef) || isFieldValidation(fnDef)) {
-                    expect(getOutput(
-                        functionAdapter(fnDef, {
-                            args: testCase.args,
-                            field: testCase.field,
-                            config: testCase.config
-                        }).column([input])[0]
-                    )).toEqual(
-                        getOutput(testCase.output)
-                    );
-                } else {
-                    verifyObjectEntity(input);
-                    expect(getOutput(functionAdapter(fnDef, {
-                        args: testCase.args,
-                        field: testCase.field,
-                        config: testCase.config
-                    }).rows([input]))).toEqual(
-                        getOutput(testCase.output)
-                    );
-                }
-            });
-
-            if (!failureCases.length) return;
-            test.each(failureCases)('should throw if given the input %p with args %p', (input, _a, testCase) => {
-                if (isFieldTransform(fnDef) || isFieldValidation(fnDef)) {
-                    expect(() => {
-                        functionAdapter(fnDef, {
-                            args: testCase.args,
-                            field: testCase.field,
-                            config: testCase.config
-                        }).column([input]);
-                    }).toThrowError(
-                        testCase.output ? String(testCase.output) : undefined
-                    );
-                } else {
-                    verifyObjectEntity(input);
-                    expect(() => {
-                        functionAdapter(fnDef, {
-                            args: testCase.args,
-                            field: testCase.field,
-                            config: testCase.config
-                        }).rows([input]);
-                    }).toThrowError(
-                        testCase.output ? String(testCase.output) : undefined
-                    );
-                }
-            });
-        });
-
-=======
->>>>>>> ce412d55
         describe('when using the data frame adapter', () => {
             test.each(successCases)('should handle the input %p with args %p', (input, _a, testCase) => {
                 function getOutput(output: unknown) {
