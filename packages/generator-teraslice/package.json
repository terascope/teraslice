{
    "name": "generator-teraslice",
    "displayName": "Generator Teraslice",
<<<<<<< HEAD
    "version": "0.18.0-rc.2",
=======
    "version": "0.18.0",
>>>>>>> 334b6cd2
    "description": "Generate teraslice related packages and code",
    "keywords": [
        "teraslice",
        "yeoman-generator"
    ],
    "homepage": "https://github.com/terascope/teraslice/tree/master/packages/generator-teraslice#readme",
    "bugs": {
        "url": "https://github.com/terascope/teraslice/issues"
    },
    "repository": "git@github.com:terascope/teraslice.git",
    "license": "MIT",
    "author": "Terascope, LLC <info@terascope.io>",
    "main": "generators/index.js",
    "files": [
        "generators"
    ],
    "scripts": {
        "test": "ts-scripts test . --",
        "test:debug": "ts-scripts test --debug . --",
        "test:watch": "ts-scripts test --watch . --"
    },
    "dependencies": {
<<<<<<< HEAD
        "@terascope/utils": "^0.39.0-rc.0",
=======
        "@terascope/utils": "^0.39.0",
>>>>>>> 334b6cd2
        "chalk": "^4.1.1",
        "lodash": "^4.17.21",
        "yeoman-generator": "^4.13.0",
        "yosay": "^2.0.1"
    },
    "devDependencies": {
        "@types/lodash": "^4.14.168"
    },
    "engines": {
        "node": "^12.20.0 || >=14.17.0",
        "yarn": ">=1.16.0"
    },
    "publishConfig": {
        "access": "public",
        "registry": "https://registry.npmjs.org/"
    },
    "terascope": {
        "testSuite": "unit-b"
    }
}<|MERGE_RESOLUTION|>--- conflicted
+++ resolved
@@ -1,11 +1,7 @@
 {
     "name": "generator-teraslice",
     "displayName": "Generator Teraslice",
-<<<<<<< HEAD
-    "version": "0.18.0-rc.2",
-=======
     "version": "0.18.0",
->>>>>>> 334b6cd2
     "description": "Generate teraslice related packages and code",
     "keywords": [
         "teraslice",
@@ -28,11 +24,7 @@
         "test:watch": "ts-scripts test --watch . --"
     },
     "dependencies": {
-<<<<<<< HEAD
-        "@terascope/utils": "^0.39.0-rc.0",
-=======
         "@terascope/utils": "^0.39.0",
->>>>>>> 334b6cd2
         "chalk": "^4.1.1",
         "lodash": "^4.17.21",
         "yeoman-generator": "^4.13.0",
