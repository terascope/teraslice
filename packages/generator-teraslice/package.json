{
    "name": "generator-teraslice",
    "displayName": "Generator Teraslice",
<<<<<<< HEAD
    "version": "0.18.0-rc.1",
=======
    "version": "0.17.1",
>>>>>>> f2c53c4f
    "description": "Generate teraslice related packages and code",
    "keywords": [
        "teraslice",
        "yeoman-generator"
    ],
    "homepage": "https://github.com/terascope/teraslice/tree/master/packages/generator-teraslice#readme",
    "bugs": {
        "url": "https://github.com/terascope/teraslice/issues"
    },
    "repository": "git@github.com:terascope/teraslice.git",
    "license": "MIT",
    "author": "Terascope, LLC <info@terascope.io>",
    "main": "generators/index.js",
    "files": [
        "generators"
    ],
    "scripts": {
        "test": "ts-scripts test . --",
        "test:debug": "ts-scripts test --debug . --",
        "test:watch": "ts-scripts test --watch . --"
    },
    "dependencies": {
<<<<<<< HEAD
        "@terascope/utils": "^0.38.0-rc.1",
=======
        "@terascope/utils": "^0.38.1",
>>>>>>> f2c53c4f
        "chalk": "^4.1.1",
        "lodash": "^4.17.21",
        "yeoman-generator": "^4.13.0",
        "yosay": "^2.0.1"
    },
    "devDependencies": {
        "@types/lodash": "^4.14.168"
    },
    "engines": {
        "npm": ">=8.0.0"
    },
    "publishConfig": {
        "access": "public",
        "registry": "https://registry.npmjs.org/"
    },
    "terascope": {
        "testSuite": "unit-b"
    }
}<|MERGE_RESOLUTION|>--- conflicted
+++ resolved
@@ -1,11 +1,7 @@
 {
     "name": "generator-teraslice",
     "displayName": "Generator Teraslice",
-<<<<<<< HEAD
     "version": "0.18.0-rc.1",
-=======
-    "version": "0.17.1",
->>>>>>> f2c53c4f
     "description": "Generate teraslice related packages and code",
     "keywords": [
         "teraslice",
@@ -28,11 +24,7 @@
         "test:watch": "ts-scripts test --watch . --"
     },
     "dependencies": {
-<<<<<<< HEAD
-        "@terascope/utils": "^0.38.0-rc.1",
-=======
-        "@terascope/utils": "^0.38.1",
->>>>>>> f2c53c4f
+        "@terascope/utils": "^0.39.0-rc.0",
         "chalk": "^4.1.1",
         "lodash": "^4.17.21",
         "yeoman-generator": "^4.13.0",
