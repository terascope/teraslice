{
    "name": "generator-teraslice",
    "displayName": "Generator Teraslice",
<<<<<<< HEAD
    "version": "0.32.0",
=======
    "version": "0.32.1",
>>>>>>> 930a521e
    "description": "Generate teraslice related packages and code",
    "keywords": [
        "teraslice",
        "yeoman-generator"
    ],
    "homepage": "https://github.com/terascope/teraslice/tree/master/packages/generator-teraslice#readme",
    "bugs": {
        "url": "https://github.com/terascope/teraslice/issues"
    },
    "repository": "git@github.com:terascope/teraslice.git",
    "license": "MIT",
    "author": "Terascope, LLC <info@terascope.io>",
    "main": "generators/index.js",
    "files": [
        "generators"
    ],
    "scripts": {
        "test": "ts-scripts test . --",
        "test:debug": "ts-scripts test --debug . --",
        "test:watch": "ts-scripts test --watch . --"
    },
    "dependencies": {
<<<<<<< HEAD
        "@terascope/utils": "^0.53.0",
=======
        "@terascope/utils": "^0.53.1",
>>>>>>> 930a521e
        "chalk": "^4.1.2",
        "lodash": "^4.17.21",
        "yeoman-generator": "^5.8.0",
        "yosay": "^2.0.1"
    },
    "devDependencies": {
        "@types/lodash": "^4.14.202"
    },
    "engines": {
        "node": ">=14.17.0",
        "yarn": ">=1.16.0"
    },
    "publishConfig": {
        "access": "public",
        "registry": "https://registry.npmjs.org/"
    },
    "terascope": {
        "testSuite": "unit"
    }
}<|MERGE_RESOLUTION|>--- conflicted
+++ resolved
@@ -1,11 +1,7 @@
 {
     "name": "generator-teraslice",
     "displayName": "Generator Teraslice",
-<<<<<<< HEAD
-    "version": "0.32.0",
-=======
     "version": "0.32.1",
->>>>>>> 930a521e
     "description": "Generate teraslice related packages and code",
     "keywords": [
         "teraslice",
@@ -28,11 +24,7 @@
         "test:watch": "ts-scripts test --watch . --"
     },
     "dependencies": {
-<<<<<<< HEAD
-        "@terascope/utils": "^0.53.0",
-=======
         "@terascope/utils": "^0.53.1",
->>>>>>> 930a521e
         "chalk": "^4.1.2",
         "lodash": "^4.17.21",
         "yeoman-generator": "^5.8.0",
