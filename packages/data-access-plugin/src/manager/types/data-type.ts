import { baseModel } from './misc';

export default `
    type DataTypeConfig {
        fields: DataTypeFields
        version: Int
    }

    input DataTypeConfigInput {
        fields: DataTypeFields!
        version: Int!
    }

    type DataType {
        ${baseModel}
        name: String
        description: String
<<<<<<< HEAD
        type_config: JSON
        # virtual references
=======
        type_config: DataTypeConfig
        # virutal references
>>>>>>> 5e69c91d
        spaces: [Space]
        views: [View]
    }

    input CreateDataTypeInput {
        client_id: Int!
        name: String!
        description: String
        type_config: DataTypeConfigInput
    }

    input UpdateDataTypeInput {
        client_id: Int
        id: ID!
        name: String
        description: String
        type_config: DataTypeConfigInput
    }
`;<|MERGE_RESOLUTION|>--- conflicted
+++ resolved
@@ -15,13 +15,8 @@
         ${baseModel}
         name: String
         description: String
-<<<<<<< HEAD
-        type_config: JSON
-        # virtual references
-=======
         type_config: DataTypeConfig
         # virutal references
->>>>>>> 5e69c91d
         spaces: [Space]
         views: [View]
     }
