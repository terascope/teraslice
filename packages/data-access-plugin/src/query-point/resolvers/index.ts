--- conflicted
+++ resolved
@@ -30,7 +30,6 @@
     return Object.values(deduped);
 }
 
-<<<<<<< HEAD
 interface QueryClient {
     client: Client;
     searchAccess: SearchAccess;
@@ -44,15 +43,13 @@
     [key: string]: InputQuery;
 }
 
-function createResolvers(viewList: DataAccessConfig[], typeDefs: string, logger: Logger, context: Context, concurrency: number) {
-=======
 function createResolvers(
     viewList: DataAccessConfig[],
     typeDefs: string,
     logger: Logger,
-    context: Context
-) {
->>>>>>> 90df50d4
+    context: Context,
+    concurrency: number
+    ) {
     const results = {} as IResolvers<any, SpacesContext>;
     const endpoints = {};
     const searchDict: SearchDict = {};
@@ -83,31 +80,7 @@
         return filteredResults;
     }
 
-<<<<<<< HEAD
     const loader = new DataLoader((keys:string[]) => loadJoinData(keys));
-=======
-    viewList.forEach((view) => {
-        const esClient = getESClient(context, get(view, 'config.connection', 'default'));
-        const client = elasticsearchApi(esClient, logger);
-        const {
-            data_type: { config },
-            view: {
-                includes,
-                excludes,
-                constraint,
-                prevent_prefix_wildcard: preventPrefixWildcard
-            },
-        } = view;
-
-        const dateType = new DataType(config);
-        const accessData = {
-            includes,
-            excludes,
-            constraint,
-            prevent_prefix_wildcard: preventPrefixWildcard,
-            allow_implicit_queries: true,
-        };
->>>>>>> 90df50d4
 
     function loadJoinData(luceneQuerys: string[]) {
         return Promise.resolve(Bluebird.map(luceneQuerys, (keyString: string) => {
@@ -159,7 +132,6 @@
             this.view = view;
         }
 
-<<<<<<< HEAD
         private isGeoJoinField(field: string):boolean {
             const dataTypeFields = this.view.data_type.config.fields;
             return dataTypeFields[field] != null && dataTypeFields[field].type === 'Geo';
@@ -223,22 +195,6 @@
                 fields,
             };
 
-=======
-        endpoints[view.space_endpoint!] = async function resolverFn(
-            root: any,
-            args: any,
-            ctx: any,
-            info: GraphQLResolveInfo
-        ) {
-            const spaceConfig = view.config as SpaceSearchConfig;
-            const _sourceInclude = getSelectionKeys(info);
-            const {
-                size, sort, from, join
-            } = args;
-            const queryParams = {
-                index: spaceConfig.index, from, sort, size, _sourceInclude
-            };
->>>>>>> 90df50d4
             let { query: q } = args;
 
             if (root == null && q == null) throw new UserInputError('Invalid request, expected query to nested');
