
import { get, TSError, startsWith, Logger } from '@terascope/utils';
import * as apollo from 'apollo-server-express';
import accepts from 'accepts';
import { json } from 'body-parser';
import { User } from '@terascope/data-access';
import { renderPlaygroundPage, RenderPageOptions as PlaygroundRenderPageOptions } from '@apollographql/graphql-playground-html';
/* Don't think it's exported normally, get directly */
import { graphqlExpress } from 'apollo-server-express/dist/expressApollo';
import { Context } from '@terascope/job-components';

import * as utils from '../manager/utils';
import getSchemaByRole from './dynamic-schema';
import { makeErrorHandler } from '../utils';
import makeComplexityPlugin from './plugins';

const formatError = utils.formatError(true);

export class DynamicApolloServer extends apollo.ApolloServer {
    logger!: Logger;
    pluginContext!: Context;
    complexitySize!: number;
    concurrency!: number;

    applyMiddleware({ app, path = '/graphql' }: apollo.ServerRegistration) {
        /* Adds project specific middleware inside, just to keep in one place */
        const loginErrorHandler = makeErrorHandler('Failure to login user', this.logger);
        const schemaErrorHandler = makeErrorHandler('Failure to create schema', this.logger);

        app.use(path, json(), async (req, res, next) => {

            loginErrorHandler(req, res, async () => {
                const user = (await utils.login(get(req, 'aclManager'), req)) as User;
                if (user.role == null) {
                    throw new TSError(`User ${user.username} missing role `, {
                        statusCode: 403,
                        context: {
                            user,
                        },
                    });
                }

                if (this.playgroundOptions && req.method === 'GET') {
                    const accept = accepts(req);
                    const types = accept.types() as string[];
                    const prefersHTML = types.find((x: string) => x === 'text/html' || x === 'application/json') === 'text/html';
                    if (prefersHTML) {
                        let endpoint = `${req.headers.host}${req.baseUrl}`;
                        if (!startsWith(endpoint, 'http')) endpoint = `http://${endpoint}`;

                        const playgroundRenderPageOptions: PlaygroundRenderPageOptions = {
                            ...this.playgroundOptions,
                            endpoint,
                            subscriptionEndpoint: endpoint,
                            settings: {
                                'editor.reuseHeaders': true,
                                // @ts-ignore
                                'schema.polling.interval': 10000,
                                'schema.polling.endpointFilter': path
                            },
                            // @ts-ignore
                            tabs: [{ endpoint, headers: { Authorization: `Token ${user.api_token}` } }]
                        };
                        res.setHeader('Content-Type', 'text/html');
                        const playground = renderPlaygroundPage(playgroundRenderPageOptions);
                        res.write(playground);
                        res.end();
                        return;
                    }
                }
                /* Not necessary, but removing to ensure schema built on the request */
                const { schema, ...serverObj } = this;

                schemaErrorHandler(req, res, async () => {
<<<<<<< HEAD
                    const roleSchema = await getSchemaByRole(get(req, 'aclManager'), user, this.logger, this.pluginContext, this.concurrency);
=======
                    // TODO: check if user is false
                    const roleSchema = await getSchemaByRole(
                        // @ts-ignore
                        req.aclManager,
                        user,
                        // @ts-ignore
                        this.logger,
                        // @ts-ignore
                        this.pluginContext
                    );

>>>>>>> 90df50d4
                    /**
                     * This is the main reason to extend, to access graphqlExpress(),
                     * to be able to modify the schema based on the request
                     * It binds to our new object, since the parent accesses the schema
                     * from this.schema etc.
                     */

                    return graphqlExpress(
                        // @ts-ignore
                        super.createGraphQLServerOptions.bind({
                            ...serverObj,
                            graphqlPath: path,
                            /* Retrieves a custom graphql schema based on request */
                            schema: roleSchema,
                            formatError,
                            introspection: !!user.role,
                            plugins: [makeComplexityPlugin(this.logger, this.complexitySize, roleSchema, user.id)],
                        })
                    )(req, res, next);
                });
            });
        });
    }
}<|MERGE_RESOLUTION|>--- conflicted
+++ resolved
@@ -72,21 +72,16 @@
                 const { schema, ...serverObj } = this;
 
                 schemaErrorHandler(req, res, async () => {
-<<<<<<< HEAD
-                    const roleSchema = await getSchemaByRole(get(req, 'aclManager'), user, this.logger, this.pluginContext, this.concurrency);
-=======
                     // TODO: check if user is false
                     const roleSchema = await getSchemaByRole(
                         // @ts-ignore
                         req.aclManager,
                         user,
-                        // @ts-ignore
                         this.logger,
-                        // @ts-ignore
-                        this.pluginContext
+                        this.pluginContext,
+                        this.concurrency
                     );
 
->>>>>>> 90df50d4
                     /**
                      * This is the main reason to extend, to access graphqlExpress(),
                      * to be able to modify the schema based on the request
