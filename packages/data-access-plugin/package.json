{
    "name": "@terascope/data-access-plugin",
    "version": "0.13.0",
    "description": "A teraserver plugin for managing data access and searching spaces",
    "homepage": "https://github.com/terascope/teraslice/tree/master/packages/data-access-plugin#readme",
    "bugs": {
        "url": "https://github.com/terascope/teraslice/issues"
    },
    "repository": "git@github.com:terascope/teraslice.git",
    "license": "MIT",
    "author": "Terascope, LLC <info@terascope.io>",
    "files": [
        "dist/src/**/*",
        "bin/*"
    ],
    "main": "dist/src/index.js",
    "typings": "dist/src/index.d.ts",
    "bin": {
        "create-superadmin": "./bin/create-superadmin.js",
        "simple-migrate": "./bin/simple-migrate.js"
    },
    "scripts": {
        "build": "tsc --build",
        "build:watch": "yarn build --watch",
        "prepublishOnly": "yarn build",
        "test": "ts-scripts test . --",
        "test:debug": "ts-scripts test --debug . --",
        "test:watch": "ts-scripts test --watch . --"
    },
    "dependencies": {
        "@apollographql/graphql-playground-html": "^1.6.24",
        "@terascope/data-access": "^0.14.1",
        "@terascope/data-types": "^0.5.6",
        "@terascope/elasticsearch-api": "^2.1.4",
        "@terascope/utils": "^0.17.0",
        "accepts": "^1.3.7",
        "apollo-server-express": "~2.6.5",
        "bluebird": "^3.5.5",
        "body-parser": "^1.19.0",
<<<<<<< HEAD
        "dataloader": "^1.4.0",
        "elasticsearch-store": "^0.11.2",
=======
        "elasticsearch-store": "^0.11.3",
>>>>>>> 90df50d4
        "graphql": "^14.3.1",
        "graphql-iso-date": "^3.6.1",
        "graphql-query-complexity": "^0.3.0",
        "graphql-type-json": "^0.3.0",
        "terafoundation": "^0.12.1",
        "xlucene-evaluator": "^0.10.1"
    },
    "devDependencies": {
        "@terascope/job-components": "^0.23.1",
        "@types/express": "^4.17.1",
        "@types/got": "^9.6.7",
        "@types/graphql-iso-date": "^3.3.1",
        "@types/graphql-type-json": "^0.3.0",
        "elasticsearch": "^15.4.1",
        "express": "^4.17.1",
        "got": "^9.6.0",
        "graphql-request": "^1.8.2"
    },
    "publishConfig": {
        "access": "public"
    },
    "displayName": "Data Access Plugin",
    "srcMain": "src/index.ts",
    "terascope": {
        "enableTypedoc": false,
        "testSuite": "elasticsearch"
    }
}<|MERGE_RESOLUTION|>--- conflicted
+++ resolved
@@ -37,12 +37,8 @@
         "apollo-server-express": "~2.6.5",
         "bluebird": "^3.5.5",
         "body-parser": "^1.19.0",
-<<<<<<< HEAD
         "dataloader": "^1.4.0",
-        "elasticsearch-store": "^0.11.2",
-=======
         "elasticsearch-store": "^0.11.3",
->>>>>>> 90df50d4
         "graphql": "^14.3.1",
         "graphql-iso-date": "^3.6.1",
         "graphql-query-complexity": "^0.3.0",
