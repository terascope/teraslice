--- conflicted
+++ resolved
@@ -51,11 +51,7 @@
         "@terascope/types": "~1.4.1",
         "@terascope/utils": "~1.8.1",
         "bunyan": "~1.8.15",
-<<<<<<< HEAD
         "elasticsearch-store": "~1.11.0",
-=======
-        "elasticsearch-store": "~1.10.2",
->>>>>>> 93644811
         "fs-extra": "~11.3.0",
         "jest": "^29.7.0",
         "jest-extended": "^4.0.2",
