--- conflicted
+++ resolved
@@ -45,17 +45,10 @@
         "ms": "~2.1.3"
     },
     "devDependencies": {
-<<<<<<< HEAD
-        "@terascope/opensearch-client": "~2.0.0-dev.0",
-        "@terascope/scripts": "~2.0.0-dev.0",
-        "@terascope/types": "~2.0.0-dev.0",
-        "@terascope/utils": "~2.0.0-dev.0",
-=======
         "@terascope/opensearch-client": "~2.0.0-dev.3",
         "@terascope/scripts": "~2.0.0-dev.3",
         "@terascope/types": "~2.0.0-dev.3",
         "@terascope/utils": "~2.0.0-dev.3",
->>>>>>> ee60252a
         "bunyan": "~1.8.15",
         "fs-extra": "~11.3.1",
         "jest": "~30.1.3",
