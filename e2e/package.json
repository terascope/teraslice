{
    "name": "e2e",
    "displayName": "E2E Tests",
    "version": "0.5.0",
    "private": true,
    "description": "Teraslice integration test suite",
    "keywords": [
        "docker-compose",
        "elasticsearch",
        "teraslice"
    ],
    "homepage": "https://github.com/terascope/teraslice/tree/master/e2e/#readme",
    "bugs": {
        "url": "https://github.com/terascope/teraslice/issues"
    },
    "repository": {
        "type": "git",
        "url": "git+https://github.com/terascope/teraslice.git"
    },
    "license": "MIT",
    "author": "Terascope, LLC <info@terascope.io>",
    "type": "module",
    "scripts": {
        "build": "tsc --build",
        "build:watch": "yarn build --watch",
        "clean": "docker-compose down --volumes --remove-orphans --timeout=5",
        "logs": "./scripts/logs.sh",
        "logs-follow": "./scripts/logs.sh -f",
        "setup": "yarn --silent",
        "test": "TEST_ELASTICSEARCH='true' TEST_KAFKA='true' ts-scripts test --suite e2e --",
        "test:debug": "TEST_ELASTICSEARCH='true' TEST_KAFKA='true' ts-scripts test --suite e2e --debug --",
        "test:elasticsearch6": "TEST_ELASTICSEARCH='true' TEST_KAFKA='true' ts-scripts test --suite e2e --",
        "test:elasticsearch7": "TEST_ELASTICSEARCH='true' ELASTICSEARCH_VERSION='7.9.3' TEST_KAFKA='true' ts-scripts test --suite e2e --",
        "test:k8s": "TEST_ELASTICSEARCH='true' ELASTICSEARCH_VERSION='7.9.3' KAFKA_VERSION='3.1' TEST_KAFKA='true' TEST_PLATFORM='kubernetes' ts-scripts test --suite e2e --",
        "test:k8sNoBuild": "SKIP_DOCKER_BUILD_IN_E2E='true' TEST_ELASTICSEARCH='true' ELASTICSEARCH_VERSION='7.9.3' KAFKA_VERSION='3.1' TEST_KAFKA='true' TEST_PLATFORM='kubernetes' ts-scripts test --suite e2e --",
        "test:opensearch1": "TEST_OPENSEARCH='true' TEST_KAFKA='true' ts-scripts test --suite e2e --",
        "test:opensearch2": "TEST_OPENSEARCH='true' OPENSEARCH_VERSION='2.8.0' TEST_KAFKA='true' ts-scripts test --suite e2e --",
        "test:s3AssetStorage": "TEST_OPENSEARCH='true' TEST_KAFKA='true' TEST_MINIO='true' ASSET_STORAGE_CONNECTION_TYPE='s3' ASSET_STORAGE_CONNECTION='default' ts-scripts test --suite e2e --",
        "test:watch": "TEST_ELASTICSEARCH='true' TEST_KAFKA='true' ts-scripts test --suite e2e --watch --"
    },
    "resolutions": {
        "ms": "^2.1.3"
    },
    "devDependencies": {
        "@terascope/types": "^0.15.0",
        "bunyan": "^1.8.15",
<<<<<<< HEAD
        "elasticsearch-store": "^0.80.1",
=======
        "elasticsearch-store": "^0.81.0",
>>>>>>> aff8500a
        "fs-extra": "^11.2.0",
        "ms": "^2.1.3",
        "nanoid": "^3.3.4",
        "semver": "^7.6.0",
        "signale": "^1.4.0",
        "uuid": "^9.0.1"
    },
    "engines": {
        "node": ">=14.17.0",
        "yarn": ">=1.16.0"
    },
    "terascope": {
        "testSuite": "e2e"
    }
}<|MERGE_RESOLUTION|>--- conflicted
+++ resolved
@@ -44,11 +44,7 @@
     "devDependencies": {
         "@terascope/types": "^0.15.0",
         "bunyan": "^1.8.15",
-<<<<<<< HEAD
-        "elasticsearch-store": "^0.80.1",
-=======
-        "elasticsearch-store": "^0.81.0",
->>>>>>> aff8500a
+        "elasticsearch-store": "^0.81.1",
         "fs-extra": "^11.2.0",
         "ms": "^2.1.3",
         "nanoid": "^3.3.4",
