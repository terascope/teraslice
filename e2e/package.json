{
    "name": "e2e",
    "displayName": "E2E Tests",
    "version": "0.10.1",
    "private": true,
    "description": "Teraslice integration test suite",
    "keywords": [
        "docker-compose",
        "elasticsearch",
        "teraslice"
    ],
    "homepage": "https://github.com/terascope/teraslice/tree/master/e2e/#readme",
    "bugs": {
        "url": "https://github.com/terascope/teraslice/issues"
    },
    "repository": {
        "type": "git",
        "url": "git+https://github.com/terascope/teraslice.git"
    },
    "license": "MIT",
    "author": "Terascope, LLC <info@terascope.io>",
    "type": "module",
    "scripts": {
        "build": "tsc --build",
        "build:watch": "yarn build --watch",
        "clean": "docker-compose down --volumes --remove-orphans --timeout=5",
        "download-assets": "node ./scripts/downloadAssets.js",
        "logs": "./scripts/logs.sh",
        "logs-follow": "./scripts/logs.sh -f",
        "setup": "yarn --silent",
        "test": "TEST_ELASTICSEARCH='true' TEST_KAFKA='true' ts-scripts test --suite e2e --",
        "test:debug": "TEST_ELASTICSEARCH='true' TEST_KAFKA='true' ts-scripts test --suite e2e --debug --",
        "test:elasticsearch6": "TEST_ELASTICSEARCH='true' ELASTICSEARCH_VERSION='6.8.6' TEST_KAFKA='true' ts-scripts test --suite e2e --",
        "test:elasticsearch7": "TEST_ELASTICSEARCH='true' ELASTICSEARCH_VERSION='7.9.3' TEST_KAFKA='true' ts-scripts test --suite e2e --",
        "test:k8s": "TEST_ELASTICSEARCH='true' ELASTICSEARCH_VERSION='7.9.3' TEST_KAFKA='true' TEST_PLATFORM='kubernetes' ts-scripts test --suite e2e --",
        "test:k8sHelmfile": "TEST_OPENSEARCH='true' OPENSEARCH_VERSION='2.15.0' TEST_KAFKA='true' KAFKA_DOCKER_IMAGE='apache/kafka' TEST_PLATFORM='kubernetes' USE_HELMFILE='true' ts-scripts test --suite e2e --",
        "test:k8sNoBuild": "SKIP_DOCKER_BUILD_IN_E2E='true' TEST_ELASTICSEARCH='true' ELASTICSEARCH_VERSION='7.9.3' TEST_KAFKA='true' TEST_PLATFORM='kubernetes' ts-scripts test --suite e2e --",
        "test:k8sV2": "TEST_ELASTICSEARCH='true' ELASTICSEARCH_VERSION='7.9.3' TEST_KAFKA='true' TEST_PLATFORM='kubernetesV2' ts-scripts test --suite e2e --",
        "test:k8sV2Helmfile": "TEST_OPENSEARCH='true' OPENSEARCH_VERSION='2.15.0' TEST_KAFKA='true' KAFKA_DOCKER_IMAGE='apache/kafka' TEST_PLATFORM='kubernetesV2' USE_HELMFILE='true' ts-scripts test --suite e2e --",
        "test:k8sV2HelmfileEncrypted": "TEST_OPENSEARCH='true' OPENSEARCH_VERSION='2.15.0' TEST_MINIO='true' ENCRYPT_MINIO='true' ASSET_STORAGE_CONNECTION_TYPE='s3' ASSET_STORAGE_CONNECTION='default' ENCRYPT_OPENSEARCH='true' OPENSEARCH_PASSWORD='passwordsufhbivbU123%$' TEST_KAFKA='true' KAFKA_DOCKER_IMAGE='apache/kafka' ENCRYPT_KAFKA='true' TEST_PLATFORM='kubernetesV2' USE_HELMFILE='true' ts-scripts test --suite e2e --",
        "test:opensearch1": "TEST_OPENSEARCH='true' TEST_KAFKA='true' ts-scripts test --suite e2e --",
        "test:opensearch2": "TEST_OPENSEARCH='true' OPENSEARCH_VERSION='2.15.0' TEST_KAFKA='true' ts-scripts test --suite e2e --",
        "test:opensearch3": "TEST_OPENSEARCH='true' OPENSEARCH_VERSION='3.1.0' TEST_KAFKA='true' ts-scripts test --suite e2e --",
        "test:s3AssetStorage": "TEST_OPENSEARCH='true' TEST_KAFKA='true' TEST_MINIO='true' ASSET_STORAGE_CONNECTION_TYPE='s3' ASSET_STORAGE_CONNECTION='default' ts-scripts test --suite e2e --",
        "test:watch": "TEST_ELASTICSEARCH='true' TEST_KAFKA='true' ts-scripts test --suite e2e --watch --"
    },
    "resolutions": {
        "ms": "~2.1.3"
    },
    "devDependencies": {
<<<<<<< HEAD
        "@terascope/opensearch-client": "~1.1.0",
        "@terascope/scripts": "~1.21.0",
        "@terascope/types": "~1.4.3",
        "@terascope/utils": "~1.10.0",
=======
        "@terascope/opensearch-client": "~1.0.1",
        "@terascope/scripts": "~1.20.5",
        "@terascope/types": "~1.4.3",
        "@terascope/utils": "~1.9.4",
>>>>>>> 9e674cbf
        "bunyan": "~1.8.15",
        "fs-extra": "~11.3.1",
        "jest": "~30.0.5",
        "jest-extended": "~6.0.0",
        "jest-watch-typeahead": "~3.0.1",
        "ms": "~2.1.3",
        "nanoid": "~5.1.5",
        "semver": "~7.7.2",
        "signale": "~1.4.0",
        "ts-jest": "~29.4.1",
        "typescript": "~5.9.2",
        "uuid": "~11.1.0"
    },
    "engines": {
        "node": ">=22.0.0",
        "yarn": ">=1.22.19"
    },
    "terascope": {
        "testSuite": "e2e"
    }
}<|MERGE_RESOLUTION|>--- conflicted
+++ resolved
@@ -48,17 +48,10 @@
         "ms": "~2.1.3"
     },
     "devDependencies": {
-<<<<<<< HEAD
         "@terascope/opensearch-client": "~1.1.0",
         "@terascope/scripts": "~1.21.0",
         "@terascope/types": "~1.4.3",
         "@terascope/utils": "~1.10.0",
-=======
-        "@terascope/opensearch-client": "~1.0.1",
-        "@terascope/scripts": "~1.20.5",
-        "@terascope/types": "~1.4.3",
-        "@terascope/utils": "~1.9.4",
->>>>>>> 9e674cbf
         "bunyan": "~1.8.15",
         "fs-extra": "~11.3.1",
         "jest": "~30.0.5",
