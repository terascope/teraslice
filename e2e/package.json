{
    "name": "e2e",
    "displayName": "E2E Tests",
    "version": "0.3.0",
    "private": true,
    "description": "Teraslice integration test suite",
    "keywords": [
        "docker-compose",
        "elasticsearch",
        "teraslice"
    ],
    "homepage": "https://github.com/terascope/teraslice/tree/master/e2e/#readme",
    "bugs": {
        "url": "https://github.com/terascope/teraslice/issues"
    },
    "repository": {
        "type": "git",
        "url": "git+https://github.com/terascope/teraslice.git"
    },
    "license": "MIT",
    "author": "Terascope, LLC <info@terascope.io>",
    "type": "module",
    "scripts": {
        "build": "tsc --build",
        "build:watch": "yarn build --watch",
        "clean": "docker-compose down --volumes --remove-orphans --timeout=5",
        "logs": "./scripts/logs.sh",
        "logs-follow": "./scripts/logs.sh -f",
        "setup": "yarn --silent",
        "test": "TEST_ELASTICSEARCH='true' TEST_KAFKA='true' ts-scripts test --suite e2e --",
        "test:debug": "TEST_ELASTICSEARCH='true' TEST_KAFKA='true' ts-scripts test --suite e2e --debug --",
        "test:elasticsearch6": "TEST_ELASTICSEARCH='true' TEST_KAFKA='true' ts-scripts test --suite e2e --",
        "test:elasticsearch7": "TEST_ELASTICSEARCH='true' ELASTICSEARCH_VERSION='7.9.3' TEST_KAFKA='true' ts-scripts test --suite e2e --",
        "test:k8s": "TEST_ELASTICSEARCH='true' ELASTICSEARCH_VERSION='7.9.3' KAFKA_VERSION='3.1' TEST_KAFKA='true' TEST_PLATFORM='kubernetes' ts-scripts test --suite e2e --",
        "test:k8sNoBuild": "SKIP_DOCKER_BUILD_IN_E2E='true' TEST_ELASTICSEARCH='true' ELASTICSEARCH_VERSION='7.9.3' KAFKA_VERSION='3.1' TEST_KAFKA='true' TEST_PLATFORM='kubernetes' ts-scripts test --suite e2e --",
        "test:opensearch1": "TEST_OPENSEARCH='true' TEST_KAFKA='true' ts-scripts test --suite e2e --",
        "test:opensearch2": "TEST_OPENSEARCH='true' OPENSEARCH_VERSION='2.8.0' TEST_KAFKA='true' ts-scripts test --suite e2e --",
        "test:watch": "TEST_ELASTICSEARCH='true' TEST_KAFKA='true' ts-scripts test --suite e2e --watch --"
    },
    "resolutions": {
        "ms": "^2.1.3"
    },
    "devDependencies": {
        "@terascope/types": "^0.12.2",
        "bunyan": "^1.8.15",
<<<<<<< HEAD
        "elasticsearch-store": "^0.76.0",
        "fs-extra": "^11.1.1",
=======
        "elasticsearch-store": "^0.76.1",
        "fs-extra": "^11.2.0",
>>>>>>> 930a521e
        "ms": "^2.1.3",
        "nanoid": "^3.3.4",
        "semver": "^7.6.0",
        "signale": "^1.4.0",
        "uuid": "^9.0.1"
    },
    "engines": {
        "node": ">=14.17.0",
        "yarn": ">=1.16.0"
    },
    "terascope": {
        "testSuite": "e2e"
    }
}<|MERGE_RESOLUTION|>--- conflicted
+++ resolved
@@ -43,13 +43,8 @@
     "devDependencies": {
         "@terascope/types": "^0.12.2",
         "bunyan": "^1.8.15",
-<<<<<<< HEAD
-        "elasticsearch-store": "^0.76.0",
-        "fs-extra": "^11.1.1",
-=======
         "elasticsearch-store": "^0.76.1",
         "fs-extra": "^11.2.0",
->>>>>>> 930a521e
         "ms": "^2.1.3",
         "nanoid": "^3.3.4",
         "semver": "^7.6.0",
