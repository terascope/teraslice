--- conflicted
+++ resolved
@@ -24,18 +24,11 @@
         "logs": "./scripts/logs.sh",
         "logs-follow": "./scripts/logs.sh -f",
         "setup": "yarn --silent",
-<<<<<<< HEAD
-        "test": "yarn run test:elasticsearch:6",
-        "test:debug": "ts-scripts test --suite e2e --debug --",
-        "test:elasticsearch6": "ts-scripts test --suite e2e --",
-        "test:elasticsearch7": "ELASTICSEARCH_VERSION='7.9.3' ts-scripts test --suite e2e --",
-        "test:opensearch2": "TEST_OPENSEARCH='true' OPENSEARCH_VERSION='2.8.0' ts-scripts test --suite e2e --",
-        "test:watch": "ts-scripts test --suite e2e --watch --"
-=======
         "test": "TEST_ELASTICSEARCH='true' TEST_KAFKA='true' ts-scripts test --suite e2e --",
         "test:debug": "TEST_ELASTICSEARCH='true' TEST_KAFKA='true' ts-scripts test --suite e2e --debug --",
-        "test:watch": "TEST_ELASTICSEARCH='true' TEST_KAFKA='true' ts-scripts test --suite e2e --watch --"
->>>>>>> 9e7fc554
+        "test:watch": "TEST_ELASTICSEARCH='true' TEST_KAFKA='true' ts-scripts test --suite e2e --watch --",
+        "test:opensearch2": "TEST_OPENSEARCH='true' OPENSEARCH_VERSION='2.8.0' TEST_KAFKA='true' ts-scripts test --suite e2e --"
+
     },
     "resolutions": {
         "ms": "^2.1.3"
