--- conflicted
+++ resolved
@@ -48,11 +48,7 @@
         "ms": "~2.1.3"
     },
     "devDependencies": {
-<<<<<<< HEAD
-        "@terascope/scripts": "~1.19.5",
-=======
         "@terascope/scripts": "~1.20.0",
->>>>>>> f74e9a1d
         "@terascope/types": "~1.4.3",
         "@terascope/utils": "~1.9.3",
         "bunyan": "~1.8.15",
