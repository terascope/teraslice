--- conflicted
+++ resolved
@@ -45,11 +45,7 @@
     "devDependencies": {
         "@terascope/types": "~1.3.2",
         "bunyan": "~1.8.15",
-<<<<<<< HEAD
-        "elasticsearch-store": "~1.4.3",
-=======
         "elasticsearch-store": "~1.6.0",
->>>>>>> a2daaa42
         "fs-extra": "~11.2.0",
         "ms": "~2.1.3",
         "nanoid": "~5.0.9",
