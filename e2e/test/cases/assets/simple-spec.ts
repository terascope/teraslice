--- conflicted
+++ resolved
@@ -170,14 +170,8 @@
 });
 
 describe('s3 asset storage', () => {
-<<<<<<< HEAD
-    if (ASSET_STORAGE_CONNECTION_TYPE === 's3') {
-        // If the TEST_MINIO var is set we are in
-        // e2e-external-storage-tests, so we run tests.
-=======
     // If the connection type is S3 run tests to ensure assets are stored in S3
     if (ASSET_STORAGE_CONNECTION_TYPE === 's3') {
->>>>>>> c6a7486f
         let terasliceHarness: TerasliceHarness;
         let s3client: S3Client;
         let assetId: string;
