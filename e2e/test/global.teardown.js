--- conflicted
+++ resolved
@@ -1,17 +1,10 @@
 'use strict';
 
 const { ElasticsearchTestHelpers } = require('elasticsearch-store');
-<<<<<<< HEAD
-const { tearDownTerasliceK8s } = require('@terascope/scripts');
-const fse = require('fs-extra');
-const {
-    KEEP_OPEN, CONFIG_PATH, ASSETS_PATH, TEST_INDEX_PREFIX
-=======
 const { deleteTerasliceNamespace } = require('@terascope/scripts');
 const fse = require('fs-extra');
 const {
     KEEP_OPEN, CONFIG_PATH, ASSETS_PATH, TEST_INDEX_PREFIX, TEST_PLATFORM
->>>>>>> 547a60a3
 } = require('./config');
 const { tearDown } = require('./docker-helpers');
 const signale = require('./signale');
@@ -33,14 +26,9 @@
     const errors = [];
 
     try {
-<<<<<<< HEAD
-        if (process.env.TEST_PATTERN === 'kubernetes') {
-            await tearDownTerasliceK8s();
-=======
         if (TEST_PLATFORM === 'kubernetes' && !process.env.KEEP_OPEN) {
             await deleteTerasliceNamespace();
             await cleanupIndex(client, 'ts-dev1_*');
->>>>>>> 547a60a3
         } else {
             await tearDown();
         }
