{
    "name": "teraslice-workspace",
    "displayName": "Teraslice",
<<<<<<< HEAD
    "version": "0.82.2",
=======
    "version": "0.83.0",
>>>>>>> d84027d9
    "private": true,
    "homepage": "https://github.com/terascope/teraslice",
    "bugs": {
        "url": "https://github.com/terascope/teraslice/issues"
    },
    "workspaces": [
        "packages/*",
        "e2e"
    ],
    "scripts": {
        "prebuild": "./packages/xlucene-parser/scripts/generate-engine.js",
        "build": "tsc --build",
        "build:cleanup": "./scripts/build-cleanup.sh",
        "build:doctor": "./scripts/build-doctor.sh",
        "build:fix": "echo '[DEPRECATED], use yarn run build:doctor instead'",
        "build:pkg": "./scripts/build-pkg.sh",
        "build:watch": "yarn run build --watch",
        "bump": "ts-scripts bump",
        "docs": "ts-scripts docs",
        "lint": "eslint --cache --ext .js,.jsx,.ts,.tsx .",
        "lint:fix": "yarn lint --fix && yarn sync",
        "setup": "yarn $YARN_SETUP_ARGS && yarn run build --force",
        "start": "node service.js",
        "start:dev": "yarn build && env NODE_ENV=development node service.js",
        "sync": "ts-scripts sync",
        "test": "ts-scripts test"
    },
    "resolutions": {
        "@types/lodash": "^4.14.191",
        "debug": "^4.3.4",
        "ms": "^2.1.3",
        "node-notifier": "^10.0.1",
        "typescript": "~4.8.3"
    },
    "devDependencies": {
        "@types/bluebird": "^3.5.38",
        "@types/convict": "^6.1.1",
        "@types/elasticsearch": "^5.0.40",
        "@types/fs-extra": "^9.0.9",
        "@types/jest": "^29.4.0",
        "@types/lodash": "^4.14.191",
        "@types/node": "^18.14.2",
        "@types/uuid": "^8.3.4",
        "eslint": "^8.5.0",
        "jest": "^29.4.3",
        "jest-extended": "^3.2.4",
        "jest-watch-typeahead": "^2.2.2",
        "node-notifier": "^10.0.1",
        "ts-jest": "^29.0.5",
        "typescript": "~4.8.3"
    },
    "engines": {
        "node": ">=14.17.0",
        "yarn": ">=1.16.0"
    },
    "os": [
        "darwin",
        "linux"
    ],
    "documentation": "https://terascope.github.io/teraslice",
    "terascope": {
        "root": true,
        "type": "monorepo",
        "target": "es2019",
        "tests": {
            "suites": {
                "e2e": [
                    "elasticsearch",
                    "kafka"
                ],
                "elasticsearch": [
                    "elasticsearch"
                ],
                "search": [
                    "elasticsearch",
                    "opensearch"
                ],
                "restrained": [
                    "restrained_elasticsearch",
                    "restrained_opensearch"
                ],
                "kafka": [
                    "kafka"
                ],
                "unit": []
            }
        },
        "docker": {
            "registries": [
                "terascope/teraslice"
            ]
        },
        "npm": {
            "registry": "https://registry.npmjs.org/"
        },
        "engines": {
            "node": ">=14.17.0",
            "yarn": ">=1.16.0"
        },
        "version": 1
    }
}<|MERGE_RESOLUTION|>--- conflicted
+++ resolved
@@ -1,11 +1,7 @@
 {
     "name": "teraslice-workspace",
     "displayName": "Teraslice",
-<<<<<<< HEAD
-    "version": "0.82.2",
-=======
     "version": "0.83.0",
->>>>>>> d84027d9
     "private": true,
     "homepage": "https://github.com/terascope/teraslice",
     "bugs": {
