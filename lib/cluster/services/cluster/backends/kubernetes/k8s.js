--- conflicted
+++ resolved
@@ -223,11 +223,6 @@
      * @return {Promise}
      */
     async deleteExecution(exId) {
-<<<<<<< HEAD
-        await this._deleteObjByExId(exId, 'worker', 'deployments');
-        await this._deleteObjByExId(exId, 'execution_controller', 'deployments');
-        await this._deleteObjByExId(exId, 'execution_controller', 'services');
-=======
         if (!exId) {
             throw new Error('deleteExecution requires an executionId');
         }
@@ -237,7 +232,6 @@
             this._deleteObjByExId(exId, 'execution_controller', 'deployments'),
             this._deleteObjByExId(exId, 'execution_controller', 'services')
         ]);
->>>>>>> ca905a98
     }
 
 
@@ -261,22 +255,12 @@
             return Promise.reject(err);
         }
 
-<<<<<<< HEAD
-        const name = _.get(objList, 'items[0].metadata.name');
-        if (!name) {
-            const err = new Error(`Request list in _deleteObjByExId with nodeType ${nodeType} ${objType} got invalid response`);
-            this.logger.error(err.stack, objList);
-            return Promise.reject(err);
-        }
-
-=======
         if (_.isEmpty(objList.items)) {
             this.logger.info(`k8s._deleteObjByExId: ${exId} ${nodeType} ${objType} has already been deleted`);
             return Promise.resolve();
         }
 
         const name = _.get(objList, 'items[0].metadata.name');
->>>>>>> ca905a98
         this.logger.info(`k8s._deleteObjByExId: ${exId} ${nodeType} ${objType} deleting: ${name}`);
 
         try {
