--- conflicted
+++ resolved
@@ -8,12 +8,8 @@
             "exId": "{{exId}}",
             "jobId": "{{jobId}}"
         },
-<<<<<<< HEAD
-        "name": "{{name}}"
-=======
         "name": "{{name}}",
         "namespace": "{{namespace}}"
->>>>>>> ca905a98
     },
     "spec": {
         "replicas": 1,
