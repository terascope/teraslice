name: Publish Release Teraslice NPM Packages and Docker Image

on:
  release:
    types: [published]

jobs:
  build-release:
    runs-on: ubuntu-latest
    env:
      NODE_AUTH_TOKEN: ${{ secrets.NPM_TOKEN }}
    steps:
      - name: Register npm token
        run: echo "//registry.npmjs.org/:_authToken=${{ secrets.NPM_TOKEN }}" > ~/.npmrc

      # we login to docker to publish new teraslice image
      - name: Login to Docker Hub
        uses: docker/login-action@v2
        with:
          username: ${{ secrets.DOCKER_USERNAME }}
          password: ${{ secrets.DOCKER_PASSWORD }}

      - name: Check out code
        uses: actions/checkout@v3

      - name: Setup Node
        uses: actions/setup-node@v3
        with:
          node-version:  18.16.0
          registry-url: 'https://registry.npmjs.org'
          cache: 'yarn'

      - name: Install and build packages
        run: yarn setup
        env:
          YARN_SETUP_ARGS: "--prod=false --silent"

      - name: Publish to npm
        run: yarn ts-scripts publish -t tag npm

  docker-build-publish:
    runs-on: ubuntu-latest
    strategy:
      matrix:
<<<<<<< HEAD
        node-version: [16.19.1, 18.16.0]
=======
        # node-version: [14.21.3, 16.19.1, 18.16.0]
        node-version: [14.21.3, 16.19.1]
>>>>>>> 33001190
    steps:
      # we login to docker to publish new teraslice image
      - name: Login to Docker Hub
        uses: docker/login-action@v2
        with:
          username: ${{ secrets.DOCKER_USERNAME }}
          password: ${{ secrets.DOCKER_PASSWORD }}

      - name: Check out code
        uses: actions/checkout@v3

      - name: Setup Node ${{ matrix.node-version }}
        uses: actions/setup-node@v3
        with:
          node-version: ${{ matrix.node-version }}
          cache: 'yarn'

      - name: Install and build packages
        run: yarn setup
        env:
          YARN_SETUP_ARGS: "--prod=false --silent"

      - name: Publish to docker
        run: yarn ts-scripts publish -t tag -n ${{ matrix.node-version }} docker<|MERGE_RESOLUTION|>--- conflicted
+++ resolved
@@ -42,12 +42,7 @@
     runs-on: ubuntu-latest
     strategy:
       matrix:
-<<<<<<< HEAD
         node-version: [16.19.1, 18.16.0]
-=======
-        # node-version: [14.21.3, 16.19.1, 18.16.0]
-        node-version: [14.21.3, 16.19.1]
->>>>>>> 33001190
     steps:
       # we login to docker to publish new teraslice image
       - name: Login to Docker Hub
